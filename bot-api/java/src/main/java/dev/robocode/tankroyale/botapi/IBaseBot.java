package dev.robocode.tankroyale.botapi;

import dev.robocode.tankroyale.botapi.events.*;

import java.util.Collection;
import java.util.List;

/**
 * Interface containing the core API for a bot.
 *
 * <script src="../../../../prism.js"></script>
 */
@SuppressWarnings({"UnusedDeclaration", "EmptyMethod"})
public interface IBaseBot {

    /**
     * The method used to start running the bot. You should call this method from the main method or
     * similar.
     *
     * <p>Example:
     * <pre><code class="language-java">
     * public void main(String[] args) {
     *     // create myBot
     *     ...
     *     myBot.start();
     * }
     * </code></pre>
     */
    void start();

    /**
     * Commits the current commands (actions), which finalizes the current turn for the bot.
     *
     * <p>This method must be called once per turn to send the bot actions to the server and must be
     * called before the turn timeout occurs. A turn timer is started when the {@link GameStartedEvent}
     * and {@link TickEvent} occurs. If the {@code go()} method is called too late, a turn timeout will
     * occur and the {@link SkippedTurnEvent} will occur, which means that the bot has skipped all
     * actions for the last turn. In this case, the server will continue executing the last actions
     * received. This could be fatal for the bot due to loss of control over the bot. So make sure that
     * {@code go()} is called before the turn ends.
     *
     * <p>The commands executed when {@code go()} is called are set by calling the various setter
     * methods prior to calling the {@code go()} method: {@link #setTurnRate}, {@link #setGunTurnRate},
     * {@link #setRadarTurnRate}, {@link #setTargetSpeed}, and {@link #setFire}.
     *
     * @see #getTurnTimeout
     */
    void go();

    /**
     * Unique id of this bot, which is available when the game has started.
     *
     * @return The unique id of this bot.
     */
    int getMyId();

    /**
     * The game variant, which is "Tank Royale".
     *
     * @return The game variant of Robocode.
     */
    String getVariant();

    /**
     * Game version, e.g. "1.0.0".
     *
     * @return The game version.
     */
    String getVersion();

    /**
     * Game type, e.g. "melee" or "1v1".
     *
     * <p>First available when the game has started.
     *
     * @return The game type.
     */
    String getGameType();

    /**
     * Width of the arena measured in units.
     *
     * <p>First available when the game has started.
     *
     * @return The arena width measured in units
     */
    int getArenaWidth();

    /**
     * Height of the arena measured in units.
     *
     * <p>First available when the game has started.
     *
     * @return The arena height measured in units
     */
    int getArenaHeight();

    /**
     * The number of rounds in a battle.
     *
     * <p>First available when the game has started.
     *
     * @return The number of rounds in a battle.
     */
    int getNumberOfRounds();

    /**
     * Gun cooling rate. The gun needs to cool down to a gun heat of zero before the gun can fire. The
     * gun cooling rate determines how fast the gun cools down. That is, the gun cooling rate is
     * subtracted from the gun heat each turn until the gun heat reaches zero.
     *
     * <p>First available when the game has started.
     *
     * @return The gun cooling rate.
     * @see #getGunHeat
     */
    double getGunCoolingRate();

    /**
     * The maximum number of inactive turns allowed the bot will become zapped by the game for being
     * inactive. Inactive means that the bot has taken no action in several turns in a row.
     *
     * <p>First available when the game has started.
     *
     * @return The maximum number of allowed inactive turns.
     */
    int getMaxInactivityTurns();

    /**
     * The turn timeout is important as the bot needs to take action by calling {@link #go} before
     * the turn timeout occurs. As soon as the {@link TickEvent} is triggered, i.e. when {@link
     * #onTick} is called, you need to call {@link #go} to take action before the turn timeout occurs.
     * Otherwise, your bot will skip a turn and receive a {@link #onSkippedTurn} for each turn where
     * {@link #go} is called too late.
     *
     * <p>First available when the game has started.
     *
     * @return The turn timeout in microseconds (1 / 1,000,000 second).
     * @see #getTimeLeft
     * @see #go
     */
    int getTurnTimeout();

    /**
     * The number of microseconds left of this turn before the bot will skip the turn. Make sure to
     * call {@link #go} before the time runs out.
     *
     * @return The amount of time left in microseconds.
     * @see #getTurnTimeout
     * @see #go
     */
    int getTimeLeft();

    /**
     * Current round number.
     *
     * @return The current round number.
     */
    int getRoundNumber();

    /**
     * Current turn number.
     *
     * @return The current turn number.
     */
    int getTurnNumber();

    /**
     * Number of enemies left in the round.
     *
     * @return The number of enemies left in the round.
     */
    int getEnemyCount();

    /**
     * Current energy level. When the energy level is positive, the bot is alive and active. When the
     * energy level is 0, the bot is still alive but disabled. If the bot becomes disabled it will not
     * be able to move or take any action. If negative, the bot has been defeated.
     *
     * @return The current energy level.
     */
    double getEnergy();

    /**
     * Specifies if the bot is disabled, i.e., when the energy is zero. When the bot is disabled, it
     * is not able to take any action like movement, turning, and firing.
     *
     * @return {@code true} if the bot is disabled; {@code false} otherwise.
     */
    boolean isDisabled();

    /**
     * Current X coordinate of the center of the bot.
     *
     * @return The current X coordinate of the bot.
     */
    double getX();

    /**
     * Current Y coordinate of the center of the bot.
     *
     * @return The current Y coordinate of the bot.
     */
    double getY();

    /**
     * Current driving direction of the bot in degrees.
     *
     * @return The current driving direction of the bot.
     */
    double getDirection();

    /**
     * Current direction of the gun in degrees.
     *
     * @return The current gun direction of the bot.
     */
    double getGunDirection();

    /**
     * Current direction of the radar in degrees.
     *
     * @return The current radar direction of the bot.
     */
    double getRadarDirection();

    /**
     * The current speed measured in units per turn. If the speed is positive, the bot moves forward.
     * If negative, the bot moves backward. Zero speed means that the bot is not moving from its
     * current position.
     *
     * @return The current speed.
     */
    double getSpeed();

    /**
     * Current gun heat. When the is fired it gets heated and will not be able to fire before it has
     * been cooled down. The gun is cooled down when the gun heat is zero.
     *
     * <p>When the gun has fired the gun heat is set to 1 + (firepower / 5) and will be cooled down by
     * the gun cooling rate.
     *
     * @return The current gun heat.
     * @see #getGunCoolingRate
     */
    double getGunHeat();

    /**
     * Current bullet states. Keeps track of all the bullets fired by the bot, which are still active
     * on the arena.
     *
     * @return The current bullet states.
     */
    Collection<BulletState> getBulletStates();

    /**
     * Events that remain to be processed in event handlers, which is useful to see the events that remain from event
     * handlers being called before other event handlers. But also to access events have not been handled yet due to
     * the bot skipping turns.
     *
     * @return An ordered list of all the events remaining to be handled for the current and previous (skipped) turns.
     * The events are being sorted so that older events get listed first, and secondly sorted on event priority.
     * @see #clearEvents
     */
    List<BotEvent> getEvents();

    /**
     * Clears the remaining events that have not been processed yet.
     *
     * @see #getEvents
     */
    void clearEvents();

    /**
     * Returns the turn rate of the bot in degrees per turn.
     *
     * @return The turn rate of the bot.
     * @see #setTurnRate
     */
    double getTurnRate();

    /**
     * Sets the turn rate of the bot, which can be positive and negative. The turn rate is measured in
     * degrees per turn. The turn rate is added to the current direction of the bot. But it is also
     * added to the current direction of the gun and radar. This is because the gun is mounted on the
     * body, and hence turns with the body. The radar is mounted on the gun and hence moves with the
     * gun. You can compensate for the turn rate of the bot by subtracting the turn rate of the bot
     * from the turn rate of the gun and radar. But be aware that the turn limits defined for the gun
     * and radar cannot be exceeded.
     *
     * <p>The turn rate is truncated to {@link Constants#MAX_TURN_RATE} if the turn rate exceeds this value.
     *
     * <p>If this property is set multiple times, the last value set before {@link #go} counts.
     *
     * @param turnRate is the new turn rate of the bot in degrees per turn.
     */
    void setTurnRate(double turnRate);

    /**
     * Returns the maximum turn rate of the bot in degrees per turn.
     *
     * @return The maximum turn rate of the bot.
     * @see #setMaxTurnRate
     */
    double getMaxTurnRate();

    /**
     * Sets the maximum turn rate which applies to turn the bot to the left or right. The maximum turn
     * rate must be an absolute value from 0 to {@link Constants#MAX_TURN_RATE}, both values are included. If
     * the input turn rate is negative, the max turn rate will be cut to zero. If the input turn rate
     * is above {@link Constants#MAX_TURN_RATE}, the max turn rate will be set to {@link Constants#MAX_TURN_RATE}.
     *
     * <p>If for example the max turn rate is set to 5, then the bot will be able to turn left or
     * right with a turn rate down to -5 degrees per turn when turning right, and up to 5 degrees per
     * turn when turning left.
     *
     * <p>This method will first be executed when {@link #go} is called making it possible to call
     * other set methods after execution. This makes it possible to set the bot to move, turn the
     * body, radar, gun, and also fire the gun in parallel in a single turn when calling {@link #go}.
     * But notice that this is only possible to execute multiple methods in parallel by using
     * <strong>setter</strong> methods only prior to calling {@link #go}.
     *
     * <p>If this method is called multiple times, the last call before {@link #go} is executed,
     * counts.
     *
     * @param maxTurnRate is the new maximum turn rate
     * @see #setTurnRate
     */
    void setMaxTurnRate(double maxTurnRate);

    /**
     * Returns the gun turn rate in degrees per turn.
     *
     * @return The turn rate of the gun.
     * @see #setGunTurnRate
     */
    double getGunTurnRate();

    /**
     * Sets the turn rate of the gun, which can be positive and negative. The gun turn rate is
     * measured in degrees per turn. The turn rate is added to the current turn direction of the gun.
     * But it is also added to the current direction of the radar. This is because the radar is
     * mounted on the gun, and hence moves with the gun. You can compensate for the turn rate of the
     * gun by subtracting the turn rate of the gun from the turn rate of the radar. But be aware that
     * the turn limits defined for the radar cannot be exceeded.
     *
     * <p>The gun turn rate is truncated to {@link Constants#MAX_GUN_TURN_RATE} if the gun turn rate exceeds
     * this value.
     *
     * <p>If this property is set multiple times, the last value set before {@link #go} counts.
     *
     * @param gunTurnRate is the new turn rate of the gun in degrees per turn.
     */
    void setGunTurnRate(double gunTurnRate);

    /**
     * Returns the maximum gun turn rate in degrees per turn.
     *
     * @return The maximum turn rate of the gun.
     * @see #setMaxGunTurnRate
     */
    double getMaxGunTurnRate();

    /**
     * Sets the maximum turn rate which applies to turn the gun to the left or right. The maximum turn
     * rate must be an absolute value from 0 to {@link Constants#MAX_GUN_TURN_RATE}, both values are included.
     * If the input turn rate is negative, the max turn rate will be cut to zero. If the input turn
     * rate is above {@link Constants#MAX_GUN_TURN_RATE}, the max turn rate will be set to {@link
     * Constants#MAX_GUN_TURN_RATE}.
     *
     * <p>If for example the max gun turn rate is set to 5, then the gun will be able to turn left or
     * right with a turn rate down to -5 degrees per turn when turning right and up to 5 degrees per
     * turn when turning left.
     *
     * <p>This method will first be executed when {@link #go} is called making it possible to call
     * other set methods after execution. This makes it possible to set the bot to move, turn the
     * body, radar, gun, and also fire the gun in parallel in a single turn when calling {@link #go}.
     * But notice that this is only possible to execute multiple methods in parallel by using
     * <strong>setter</strong> methods only prior to calling {@link #go}.
     *
     * <p>If this method is called multiple times, the last call before {@link #go} is executed, counts.
     *
     * @param maxGunTurnRate is the new maximum gun turn rate
     * @see #setGunTurnRate
     */
    void setMaxGunTurnRate(double maxGunTurnRate);

    /**
     * Returns the radar turn rate in degrees per turn.
     *
     * @return The turn rate of the radar.
     * @see #setRadarTurnRate
     */
    double getRadarTurnRate();

    /**
     * Sets the turn rate of the radar, which can be positive and negative. The radar turn rate is
     * measured in degrees per turn. The turn rate is added to the current direction of the radar.
     * Note that besides the turn rate of the radar, the turn rates of the bot and gun are also added
     * to the radar direction, as the radar moves with the gun, which is mounted on the gun that moves
     * with the body. You can compensate for the turn rate of the gun by subtracting the turn rate of
     * the bot and gun from the turn rate of the radar. But be aware that the turn limits defined for
     * the radar cannot be exceeded.
     *
     * <p>The radar turn rate is truncated to {@link Constants#MAX_RADAR_TURN_RATE} if the radar turn rate
     * exceeds this value.
     *
     * <p>If this property is set multiple times, the last value set before {@link #go} counts.
     *
     * @param gunRadarTurnRate is the new turn rate of the radar in degrees per turn.
     */
    void setRadarTurnRate(double gunRadarTurnRate);

    /**
     * Returns the maximum radar turn rate in degrees per turn.
     *
     * @return The maximum turn rate of the radar.
     * @see #setMaxRadarTurnRate
     */
    double getMaxRadarTurnRate();

    /**
     * Sets the maximum turn rate which applies to turn the radar to the left or right. The maximum
     * turn rate must be an absolute value from 0 to {@link Constants#MAX_RADAR_TURN_RATE}, both values are
     * included. If the input turn rate is negative, the max turn rate will be cut to zero. If the
     * input turn rate is above {@link Constants#MAX_RADAR_TURN_RATE}, the max turn rate will be set to {@link
     * Constants#MAX_RADAR_TURN_RATE}.
     *
     * <p>If for example the max radar turn rate is set to 5, then the radar will be able to turn left
     * or right with a turn rate down to -5 degrees per turn when turning right and up to 5 degrees
     * per turn when turning left.
     *
     * <p>This method will first be executed when {@link #go} is called making it possible to call
     * other set methods after execution. This makes it possible to set the bot to move, turn the
     * body, radar, gun, and also fire the gun in parallel in a single turn when calling {@link #go}.
     * But notice that this is only possible to execute multiple methods in parallel by using
     * <strong>setter</strong> methods only prior to calling {@link #go}.
     *
     * <p>If this method is called multiple times, the last call before {@link #go} is executed,
     * counts.
     *
     * @param maxRadarTurnRate is the new maximum radar turn rate
     * @see #setRadarTurnRate
     */
    void setMaxRadarTurnRate(double maxRadarTurnRate);

    /**
     * Returns the target speed in units per turn.
     *
     * @return The target speed.
     * @see #setTargetSpeed
     */
    double getTargetSpeed();

    /**
     * Sets the new target speed for the bot in units per turn. The target speed is the speed you want
     * to achieve eventually, which could take one to several turns depending on the current speed.
     * For example, if the bot is moving forward with max speed, and then must change to move backward
     * at full speed, the bot will have to first decelerate/brake its positive speed (moving forward).
     * When passing speed of zero, it will then have to accelerate back to achieve max negative speed.
     *
     * <p>Note that acceleration is 1 unit per turn and deceleration/braking is faster than
     * acceleration as it is -2 unit per turn. Deceleration is negative as it is added to the speed
     * and hence needs to be negative when slowing down.
     *
     * <p>The target speed is truncated to {@link Constants#MAX_SPEED} if the target speed exceeds this value.
     *
     * <p>If this property is set multiple times, the last value set before {@link #go} counts.
     *
     * @param targetSpeed is the new target speed in units per turn.
     */
    void setTargetSpeed(double targetSpeed);

    /**
     * Returns the maximum speed in units per turn.
     *
     * @return The maximum speed.
     * @see #setMaxSpeed
     */
    double getMaxSpeed();

    /**
     * Sets the maximum speed which applies when moving forward and backward. The maximum speed must
     * be an absolute value from 0 to {@link Constants#MAX_SPEED}, both values are included. If the input speed
     * is negative, the max speed will be cut to zero. If the input speed is above {@link Constants#MAX_SPEED},
     * the max speed will be set to {@link Constants#MAX_SPEED}.
     *
     * <p>If for example the maximum speed is set to 5, then the bot will be able to move backwards
     * with a speed down to -5 units per turn and up to 5 units per turn when moving forward.
     *
     * <p>This method will first be executed when {@link #go} is called making it possible to call
     * other set methods after execution. This makes it possible to set the bot to move, turn the
     * body, radar, gun, and also fire the gun in parallel in a single turn when calling {@link #go}. But notice that this is only possible to execute multiple methods in parallel by using
     * <strong>setter</strong> methods only prior to calling {@link #go}.
     *
     * <p>If this method is called multiple times, the last call before {@link #go} is executed,
     * counts.
     *
     * @param maxSpeed is the new maximum speed
     */
    void setMaxSpeed(double maxSpeed);

    /**
     * Sets the gun to fire in the direction that the gun is pointing with the specified firepower.
     *
     * <p>Firepower is the amount of energy your bot will spend on firing the gun. This means that the
     * bot will lose power on firing the gun where the energy loss is equal to the firepower. You
     * cannot spend more energy than available from your bot.
     *
     * <p>The bullet power must be greater than {@link Constants#MIN_FIREPOWER} and the gun heat zero before
     * the gun can fire.
     *
     * <p>If the bullet hits an opponent bot, you will gain energy from the bullet hit. When hitting
     * another bot, your bot will be rewarded and retrieve an energy boost of 3x firepower.
     *
     * <p>The gun will only fire when the firepower is at {@link Constants#MIN_FIREPOWER} or higher. If the
     * firepower is more than {@link Constants#MAX_FIREPOWER} the power will be truncated to the max firepower.
     *
     * <p>Whenever the gun is fired, the gun is heated and needs to cool down before it can fire
     * again. The gun heat must be zero before the gun is able to fire (see {@link #getGunHeat}).
     * The gun heat generated by firing the gun is 1 + (firepower / 5). Hence, the more firepower used
     * the longer it takes to cool down the gun. The gun cooling rate can be read by calling {@link
     * #getGunCoolingRate}.
     *
     * <p>The amount of energy used for firing the gun is subtracted from the bots' total energy. The
     * amount of damage dealt by a bullet hitting another bot is 4x firepower, and if the firepower is
     * greater than 1 it will do an additional 2 x (firepower - 1) damage.
     *
     * <p>Note that the gun will automatically keep firing at any turn as soon as the gun heat reaches
     * zero. It is possible to disable the gun firing by setting the firepower to zero.
     *
     * <p>The firepower is truncated to 0 and {@link Constants#MAX_FIREPOWER} if the firepower exceeds this
     * value.
     *
     * <p>If this property is set multiple times, the last value set before go() counts.
     *
     * @param firepower is the new firepower
     * @return {@code true} if the cannon can fire, i.e. if there is no gun heat; {@code false}
     * otherwise.
     * @see #onBulletFired
     * @see #getFirepower
     * @see #getGunHeat
     * @see #getGunCoolingRate
     */
    boolean setFire(double firepower);

    /**
     * Returns the firepower.
     *
     * @return The firepower.
     * @see #setFire
     */
    double getFirepower();

    /**
     * Sets the bot to rescan with the radar. This method is useful if the radar has not turned, and
     * hence will not automatically scan bots. The last radar direction and sweep angle will be used
     * for scanning for bots.
     */
    void setRescan();

    /**
     * Enables or disables fire assistance explicitly. Fire assistance is useful for bots with limited
     * aiming capabilities as it will help the bot by firing directly at a scanned bot when the gun is fired,
     * which is a very simple aiming strategy.
     * <p>
     * <p>When fire assistance is enabled the gun will fire towards the center of the scanned bot when all
     * these conditions are met:
     * <ul>
     *     <li>The gun is fired ({@link #setFire} and {@link IBot#fire})</li>
     *     <li>The radar is scanning a bot <em>when</em> firing the gun ({@link #onScannedBot}, {@link #setRescan},
     *     {@link IBot#rescan})</li>
     *     <li>The gun and radar are pointing in the exact the same direction. You can call
     *     {@code setAdjustRadarForGunTurn(false)} to align the gun and radar and make
     *     sure not to turn the radar beside the gun.</li>
     * </ul>
     * <p>
     * The fire assistance feature is provided for backwards compatibility with the original Robocode,
     * where robots that are not an {@code AdvancedRobot} got fire assistance per default as the gun and
     * radar cannot be moved independently of each other. (The {@code AdvancedRobot} allows the body, gun,
     * and radar to move independent of each other).
     *
     * @param enable enables fire assistance when set to {@code true}, and disable fire assistance otherwise.
     */
    void setFireAssist(boolean enable);

    /**
     * Call this method during an event handler to control continuing or restarting the event handler,
     * when a new event occurs again for the same event handler while processing an earlier event.
     *
     * <p>Example:
     * <pre><code class="language-java">
     *    public void onScannedBot(ScannedBotEvent e) {
     *        fire(1);
     *        <b>setInterruptible(true);</b>
     *        forward(100); // When a new bot is scanned while moving forward this handler will restart
     *                      // from the top as this event handler has been set to be interruptible
     *                      // right after firing. Without {@code setInterruptible(true)}, new scan events
     *                      // would not be triggered while moving forward.
     *        // We'll only get here if we do not see a robot during the move.
     *        System.out.println("No bots were scanned");
     *    }
     * </code></pre>
     *
     * @param interruptible {@code true} if the event handler should be interrupted and hence restart when a new
     *                      event of the same event type occurs again; {@code false} otherwise where the event handler
     *                      will continue processing.
     */
    void setInterruptible(boolean interruptible);

    /**
     * Sets the gun to adjust for the bot´s turn when setting the gun turn rate. So the gun behaves
     * like it is turning independent of the bot´s turn.
     *
     * <p>Ok, so this needs some explanation: The gun is mounted on the bot´s body. So, normally, if
     * the bot turns 90 degrees to the right, then the gun will turn with it as it is mounted on top
     * of the bot´s body. To compensate for this, you can adjust the gun for the bot´s turn. When this
     * is set, the gun will turn independent of the bot´s turn.
     *
     * <p>Note: This property is additive until you reach the maximum the gun can turn {@link
     * Constants#MAX_GUN_TURN_RATE}. The "adjust" is added to the amount, you set for turning the bot by the
     * turn rate, then capped by the physics of the game.
     *
     * <p>Note: The gun compensating this way does count as "turning the gun".
     *
     * @param adjust {@code true} if the gun must adjust/compensate for the body turning; {@code false}
     *               if the gun must turn with the body turning (default).
     * @see #setAdjustRadarForBodyTurn
     * @see #setAdjustRadarForGunTurn
     * @see #isAdjustGunForBodyTurn
     * @see #isAdjustRadarForBodyTurn
     * @see #isAdjustRadarForGunTurn
     */
    void setAdjustGunForBodyTurn(boolean adjust);

    /**
     * Checks if the gun is set to adjust for the bot turning, i.e. to turn independent of the bot´s
     * body turn.
     *
     * <p>This call returns {@code true} if the gun is set to turn independent of the turn of the
     * bot´s body. Otherwise, {@code false} is returned, meaning that the gun is set to turn with the
     * bot´s body turn.
     *
     * @return {@code true} if the gun is set to turn independent of the body turning; {@code false} if
     * the gun is set to turn with the body turning (default).
     * @see #setAdjustGunForBodyTurn
     * @see #setAdjustRadarForBodyTurn
     * @see #setAdjustRadarForGunTurn
     * @see #isAdjustRadarForBodyTurn
     * @see #isAdjustRadarForGunTurn
     */
    boolean isAdjustGunForBodyTurn();

    /**
     * Sets the radar to adjust for the body's turn when setting the radar turn rate. So the radar
     * behaves like it is turning independent of the body's turn.
     *
     * <p>Ok, so this needs some explanation: The radar is mounted on the gun, and the gun is mounted on the bot´s body.
     * So, normally, if the bot turns 90 degrees to the right, the gun turns, as does the radar. Hence, if the bot
     * turns 90 degrees to the right, then the gun and radar will turn with it as the radar is mounted on top of the
     * gun. To compensate for this, you can adjust the radar for the body turn. When this is set, the radar will turn
     * independent of the body's turn.
     *
     * <p>Note: This property is additive until you reach the maximum the radar can turn ({@link
     * Constants#MAX_RADAR_TURN_RATE}). The "adjust" is added to the amount, you set for turning the body by the
     * body turn rate, then capped by the physics of the game.
     *
     * <p>Note: The radar compensating this way does count as "turning the radar".
     *
     * @param adjust {@code true} if the radar must adjust/compensate for the body's turn; {@code
     *               false} if the radar must turn with the body turning (default).
     * @see #setAdjustGunForBodyTurn
     * @see #setAdjustRadarForGunTurn
     * @see #isAdjustGunForBodyTurn
     * @see #isAdjustRadarForBodyTurn
     * @see #isAdjustRadarForGunTurn
     */
    void setAdjustRadarForBodyTurn(boolean adjust);

    /**
     * Checks if the radar is set to adjust for the body turning, i.e. to turn independent of the
     * body's turn.
     *
     * <p>This call returns {@code true} if the radar is set to turn independent of the turn of the
     * body. Otherwise, {@code false} is returned, meaning that the radar is set to turn with the body turning.
     *
     * @return {@code true} if the radar is set to turn independent of the body turning; {@code false}
     * if the radar is set to turn with the body turning (default).
     * @see #setAdjustGunForBodyTurn
     * @see #setAdjustRadarForBodyTurn
     * @see #setAdjustRadarForGunTurn
     * @see #isAdjustGunForBodyTurn
     * @see #isAdjustRadarForGunTurn
     */
    boolean isAdjustRadarForBodyTurn();

    /**
     * Sets the radar to adjust for the gun's turn when setting the radar turn rate. So the radar
     * behaves like it is turning independent of the gun's turn.
     *
     * <p>Ok, so this needs some explanation: The radar is mounted on the gun. So, normally, if the
     * gun turns 90 degrees to the right, then the radar will turn with it as it is mounted on top of
     * the gun. To compensate for this, you can adjust the radar for the gun turn. When this is set,
     * the radar will turn independent of the gun's turn.
     *
     * <p>Note: This property is additive until you reach the maximum the radar can turn ({@link
     * Constants#MAX_RADAR_TURN_RATE}). The "adjust" is added to the amount, you set for turning the gun by the
     * gun turn rate, then capped by the physics of the game.
     * <p>
     * When the radar compensates this way it counts as "turning the radar", even when it is not
     * explicitly turned by calling a method for turning the radar.
     *
     * <p>Note: This method automatically disables fire assistance when set to {@code true}, and automatically
     * enables fire assistance when set to {@code false}. This is <em>not</em> the case for {@link
     * #setAdjustGunForBodyTurn} and {@link #setAdjustRadarForBodyTurn}.
     * Read more about fire assistance with the {@link #setFireAssist} method.
     *
     * @param adjust {@code true} if the radar must adjust/compensate for the gun turning; {@code
     *               false} if the radar must turn with the gun turning (default).
     * @see #setAdjustGunForBodyTurn
     * @see #setAdjustRadarForBodyTurn
     * @see #isAdjustGunForBodyTurn
     * @see #isAdjustRadarForBodyTurn
     * @see #isAdjustRadarForGunTurn
     */
    void setAdjustRadarForGunTurn(boolean adjust);

    /**
     * Checks if the radar is set to adjust for the gun turning, i.e. to turn independent of the
     * gun's turn.
     *
     * <p>This call returns {@code true} if the radar is set to turn independent of the turn of the
     * gun. Otherwise, {@code false} is returned, meaning that the radar is set to turn with the gun's
     * turn.
     *
     * @return {@code true} if the radar is set to turn independent of the gun turning; {@code false}
     * if the radar is set to turn with the gun turning (default).
     * @see #setAdjustGunForBodyTurn
     * @see #setAdjustRadarForBodyTurn
     * @see #setAdjustRadarForGunTurn
     * @see #isAdjustGunForBodyTurn
     * @see #isAdjustRadarForBodyTurn
     */
    boolean isAdjustRadarForGunTurn();

    /**
     * Adds an event handler that will be automatically triggered {@link #onCustomEvent} when the
     * {@link Condition#test} returns {@code true}.
     *
     * @param condition is the condition that must be met to trigger the custom event.
     * @see #removeCustomEvent
     */
    void addCustomEvent(Condition condition);

    /**
     * Removes triggering a custom event handler for a specific condition that was previously added
     * with {@link #addCustomEvent}.
     *
     * @param condition is the condition that was previously added with {@link #addCustomEvent}
     * @see #addCustomEvent
     */
    void removeCustomEvent(Condition condition);

    /**
     * Set the bot to stop all movement including turning the gun and radar. The remaining movement is
     * saved for a call to {@link #setResume}. This method has no effect, if it has already been
     * called.
     *
     * <p>This method will first be executed when {@link #go} is called making it possible to call
     * other set methods before execution. This makes it possible to set the bot to move, turn the
     * body, radar, gun, and also fire the gun in parallel in a single turn when calling {@link #go}.
     * But notice that this is only possible to execute multiple methods in parallel by using
     * <strong>setter</strong> methods only prior to calling {@link #go}.
     *
     * @see #setResume
     */
    void setStop();

    /**
     * Sets the bot to scan (again) with the radar. This method is useful if the radar has not been
     * turning and thereby will not be able to automatically scan bots. This method is useful when the
     * bot movement has stopped, e.g. when {@link #setStop} has been called. The last radar
     * direction and sweep angle will be used for rescanning for bots.
     *
     * <p>This method will first be executed when {@link #go} is called making it possible to call
     * other set methods before execution. This makes it possible to set the bot to move, turn the
     * body, radar, gun, and also fire the gun in parallel in a single turn when calling {@link #go}.
     * But notice that this is only possible to execute multiple methods in parallel by using
     * <strong>setter</strong> methods only prior to calling {@link #go}.
     *
     * @see #setStop
     */
    void setResume();

    /**
     * Checks if the movement has been stopped.
     *
     * @return true if the movement has been stopped by {@link #setStop}; false otherwise.
     * @see #setResume
     * @see #setStop
     */
    boolean isStopped();

    /**
     * Returns the color of the body.
     *
     * @return The color of the body.
     */
    Color getBodyColor();

    /**
     * Sets the color of the body. Colors can (only) be changed each turn.
     *
     * <p>Example:
     *
     * <pre><code class="language-java">
     *     setBodyColor(Color.RED); // the red color
     *     setBodyColor(new Color(255, 0, 0)); // also the red color
     *     setBodyColor(Color.fromHexTriplet("F00"); // and also the red color
     * </code></pre>
     *
     * @param color is the color of the body or {@code null} if the bot uses the default color.
     */
    void setBodyColor(Color color);

    /**
     * Returns the color of the gun turret.
     *
     * @return The color of the gun turret.
     */
    Color getTurretColor();

    /**
     * Sets the color of the gun turret. Colors can (only) be changed each turn.
     *
     * <p>Example:
     *
     * <pre><code class="language-java">
     *     setTurretColor(Color.RED); // the red color
     *     setTurretColor(new Color(255, 0, 0)); // also the red color
     *     setTurretColor(Color.fromHexTriplet("F00"); // and also the red color
     * </code></pre>
     *
     * @param color is the color of the gun turret or {@code null} if the bot uses the default color.
     */
    void setTurretColor(Color color);

    /**
     * Returns the color of the radar.
     *
     * @return The color of the radar.
     */
    Color getRadarColor();

    /**
     * Sets the color of the radar. Colors can (only) be changed each turn.
     *
     * <p>Example:
     *
     * <pre><code class="language-java">
     *     setRadarColor(Color.RED); // the red color
     *     setRadarColor(new Color(255, 0, 0)); // also the red color
     *     setRadarColor(Color.fromHexTriplet("F00"); // and also the red color
     * </code></pre>
     *
     * @param color is the color of the radar or {@code null} if the bot uses the default color.
     */
    void setRadarColor(Color color);

    /**
     * Returns the color of the fired bullets.
     *
     * @return The color of the fired bullets.
     */
    Color getBulletColor();

    /**
     * Sets the color of the fired bullets. Colors can (only) be changed each turn.<br>
     * <br>
     * Note that a fired bullet will not change is color when it has been fired. But new bullets fired
     * after setting the bullet color will get the new color.
     *
     * <p>Example:
     *
     * <pre><code class="language-java">
     *     setBulletColor(Color.RED); // the red color
     *     setBulletColor(new Color(255, 0, 0)); // also the red color
     *     setBulletColor(Color.fromHexTriplet("F00"); // and also the red color
     * </code></pre>
     *
     * @param color is the color of the fired bullets or {@code null} if the bot uses the default color.
     */
    void setBulletColor(Color color);

    /**
     * Returns the color of the scan arc.
     *
     * @return The color of the scan arc.
     */
    Color getScanColor();

    /**
     * Sets the color of the scan arc. Colors can (only) be changed each turn.
     *
     * <p>Example:
     *
     * <pre><code class="language-java">
     *     setScanColor(Color.RED); // the red color
     *     setScanColor(new Color(255, 0, 0)); // also the red color
     *     setScanColor(Color.fromHexTriplet("F00"); // and also the red color
     * </code></pre>
     *
     * @param color is the color of the scan arc or {@code null} if the bot uses the default color.
     */
    void setScanColor(Color color);

    /**
     * Returns the color of the tracks.
     *
     * @return The color of the tracks.
     */
    Color getTracksColor();

    /**
     * Sets the color of the tracks. Colors can (only) be changed each turn.
     *
     * <p>Example:
     *
     * <pre><code class="language-java">
     *     setTracksColor(Color.RED); // the red color
     *     setTracksColor(new Color(255, 0, 0)); // also the red color
     *     setTracksColor(Color.fromHexTriplet("F00"); // and also the red color
     * </code></pre>
     *
     * @param color is the color of the tracks or {@code null} if the bot uses the default color.
     */
    void setTracksColor(Color color);

    /**
     * Returns the color of the gun.
     *
     * @return The color of the gun.
     */
    Color getGunColor();

    /**
     * Sets the color of the gun. Colors can (only) be changed each turn.
     *
     * <p>Example:
     *
     * <pre><code class="language-java">
     *     setGunColor(Color.RED); // the red color
     *     setGunColor(new Color(255, 0, 0)); // also the red color
     *     setGunColor(Color.fromHexTriplet("F00"); // and also the red color
     * </code></pre>
     *
     * @param color is the color of the gun or {@code null} if the bot uses the default color.
     */
    void setGunColor(Color color);

    /**
     * The event handler triggered when connected to the server.
     *
     * @param connectedEvent is the event details from the game.
     */
    default void onConnected(ConnectedEvent connectedEvent) {
        System.out.println("Connected to: " + connectedEvent.getServerUri());
    }

    /**
     * The event handler triggered when disconnected from the server.
     *
     * @param disconnectedEvent is the event details from the game.
     */
    default void onDisconnected(DisconnectedEvent disconnectedEvent) {
        StringBuilder msg = new StringBuilder("Disconnected from: " + disconnectedEvent.getServerUri());
        if (disconnectedEvent.getStatusCode().isPresent()) {
            msg.append(", status code: ").append(disconnectedEvent.getStatusCode().get());
        }
        if (disconnectedEvent.getReason().isPresent()) {
            msg.append(", reason: ").append(disconnectedEvent.getReason().get());
        }
        System.out.println(msg);
    }

    /**
     * The event handler triggered when a connection error occurs.
     *
     * @param connectionErrorEvent is the event details from the game.
     */
    default void onConnectionError(ConnectionErrorEvent connectionErrorEvent) {
        System.err.println("Connection error with " + connectionErrorEvent.getServerUri());

        var throwable = connectionErrorEvent.getError();
        if (throwable != null) {
            throwable.printStackTrace();
        }
    }

    /**
     * The event handler triggered when a game has started.
     *
     * @param gameStatedEvent is the event details from the game.
     */
    default void onGameStarted(GameStartedEvent gameStatedEvent) {
    }

    /**
     * The event handler triggered when a game has ended.
     *
     * @param gameEndedEvent is the event details from the game.
     */
    default void onGameEnded(GameEndedEvent gameEndedEvent) {
    }

    /**
     * The event handler triggered when a new round has started.
     *
     * @param roundStartedEvent is the event details from the game.
     */
    default void onRoundStarted(RoundStartedEvent roundStartedEvent) {
    }

    /**
     * The event handler triggered when a round has ended.
     *
     * @param roundEndedEvent is the event details from the game.
     */
    default void onRoundEnded(RoundEndedEvent roundEndedEvent) {
    }

    /**
     * The event handler triggered when a game tick event occurs, i.e., when a new turn in a round has
     * started.
     *
     * @param tickEvent is the event details from the game.
     */
    default void onTick(TickEvent tickEvent) {
    }

    /**
     * The event handler triggered when another bot has died.
     *
     * @param botDeathEvent is the event details from the game.
     */
    default void onBotDeath(BotDeathEvent botDeathEvent) {
    }

    /**
     * The event handler triggered when this bot has died.
     *
     * @param deathEvent is the event details from the game.
     */
    default void onDeath(DeathEvent deathEvent) {
    }

    /**
     * The event handler triggered when the bot has collided with another bot.
     *
     * @param botHitBotEvent is the event details from the game.
     */
    default void onHitBot(HitBotEvent botHitBotEvent) {
    }

    /**
     * The event handler triggered when the bot has hit a wall.
     *
     * @param botHitWallEvent is the event details from the game.
     */
    default void onHitWall(HitWallEvent botHitWallEvent) {
    }

    /**
     * The event handler triggered when the bot has fired a bullet.
     *
     * @param bulletFiredEvent is the event details from the game.
     */
    default void onBulletFired(BulletFiredEvent bulletFiredEvent) {
    }

    /**
     * The event handler triggered when the bot has been hit by a bullet.
     *
     * @param hitByBulletEvent is the event details from the game.
     */
    default void onHitByBullet(HitByBulletEvent hitByBulletEvent) {
    }

    /**
     * The event handler triggered when the bot has hit another bot with a bullet.
     *
     * @param bulletHitBotEvent is the event details from the game.
     */
    default void onBulletHit(BulletHitBotEvent bulletHitBotEvent) {
    }

    /**
     * The event handler triggered when a bullet fired from the bot has collided with another bullet.
     *
     * @param bulletHitBulletEvent is the event details from the game.
     */
    default void onBulletHitBullet(BulletHitBulletEvent bulletHitBulletEvent) {
    }

    /**
     * The event handler triggered when a bullet has hit a wall.
     *
     * @param bulletHitWallEvent is the event details from the game.
     */
    default void onBulletHitWall(BulletHitWallEvent bulletHitWallEvent) {
    }

    /**
<<<<<<< HEAD
     * The event handler triggered when the bot has scanned another bot.
=======
     * The event handler triggered when the bot has skipped a turn. This event occurs if the bot did
     * not take any action in a specific turn. That is, {@link #go} was not called before the turn
     * timeout occurred for the turn. If the bot does not take action for multiple turns in a row, it
     * will receive a {@link SkippedTurnEvent} for each turn where it did not take action. When the
     * bot is skipping a turn, the server did not receive the message from the bot, and the server
     * will use the newest received instructions for target speed, turn rates, firing, etc.
>>>>>>> 137f37eb
     *
     * @param scannedBotEvent is the event details from the game.
     */
    default void onScannedBot(ScannedBotEvent scannedBotEvent) {
    }

    /**
     * The event handler triggered when the bot has skipped a turn. This event occurs if the bot did
     * not take any action in a specific turn. That is, Go() was not called before the turn timeout
     * occurred for the turn. If the bot does not take action for multiple turns in a row, it will
     * receive a SkippedTurnEvent for each turn where it did not take action. When the bot is skipping
     * a turn, the server did not receive the message from the bot, and the server will use the newest
     * received instructions for target speed, turn rates, firing, etc.
     *
     * @param skippedTurnEvent is the event details from the game.
     */
    default void onSkippedTurn(SkippedTurnEvent skippedTurnEvent) {
    }

    /**
     * The event handler triggered when the bot has won a round.
     *
     * @param wonRoundEvent is the event details from the game.
     */
    default void onWonRound(WonRoundEvent wonRoundEvent) {
    }

    /**
     * The event handler triggered when some condition has been met. Use the {@link Condition#getName}
     * of the condition when you need to differentiate between different types of conditions received
     * with this event handler.
     *
     * @param customEvent is the event details from the game.
     */
    default void onCustomEvent(CustomEvent customEvent) {
    }

    /**
     * Calculates the maximum turn rate for a specific speed.
     *
     * @param speed is the speed.
     * @return The maximum turn rate determined by the given speed.
     */
    double calcMaxTurnRate(double speed);

    /**
     * Calculates the bullet speed given a fire power.
     *
     * @param firepower is the firepower.
     * @return The bullet speed determined by the given firepower.
     */
    double calcBulletSpeed(double firepower);

    /**
     * Calculates gun heat after having fired the gun.
     *
     * @param firepower is the firepower used when firing the gun.
     * @return The gun heat produced when firing the gun with the given firepower.
     */
    double calcGunHeat(double firepower);

    /**
     * Returns the event priority for a specific event class.
     *
     * <p>Example:
     * <pre><code class="language-java">
     *     int scannedBotEventPriority = getPriority(ScannedBotEvent.class);
     * </code></pre>
     *
     * @param eventClass is the event class to get the event priority for.
     * @return the event priority for a specific event class.
     * @see DefaultEventPriority
     * @see #setEventPriority
     */
    int getEventPriority(Class<BotEvent> eventClass);

    /**
     * Changes the event priority for an event class. The event priority is used for determining which event types
     * (classes) that must be fired and handled before others. Events with higher priorities will be handled before
     * events with lower priorities.
     *
     * <p>Note that you should normally not need to change the event priority.
     *
     * @param eventClass is the event class to change the event priority for.
     * @param priority   is the new priority. Typically, a positive number from 1 to 150. The greater value, the higher
     *                   priority.
     * @see DefaultEventPriority
     * @see #getEventPriority
     */
    void setEventPriority(Class<BotEvent> eventClass, int priority);

    /**
     * Calculates the bearing (delta angle) between the input direction and the direction of this bot.
     *
     * <pre><code class="language-java">
     * bearing = calcBearing(direction) = normalizeRelativeDegrees(direction - getDirection())
     * </code></pre>
     *
     * @param direction is the input direction to calculate the bearing from.
     * @return A bearing (delta angle) between the input direction and the direction of this bot. The
     * bearing is a normalized angle in the range [-180,180[
     * @see #getDirection
     * @see #normalizeRelativeAngle
     */
    default double calcBearing(double direction) {
        return normalizeRelativeAngle(direction - getDirection());
    }

    /**
     * Calculates the bearing (delta angle) between the input direction and the direction of the gun.
     *
     * <pre><code class="language-java">
     * bearing = calcGunBearing(direction) = normalizeRelativeDegrees(direction - getGunDirection())
     * </code></pre>
     *
     * @param direction is the input direction to calculate the bearing from.
     * @return A bearing (delta angle) between the input direction and the direction of the gun. The
     * bearing is a normalized angle in the range [-180,180[
     * @see #getGunDirection
     * @see #normalizeRelativeAngle
     */
    default double calcGunBearing(double direction) {
        return normalizeRelativeAngle(direction - getGunDirection());
    }

    /**
     * Calculates the bearing (delta angle) between the input direction and the direction of the
     * radar.
     *
     * <pre><code class="language-java">
     * bearing = calcRadarBearing(direction) = normalizeRelativeDegrees(direction - getRadarDirection())
     * </code></pre>
     *
     * @param direction is the input direction to calculate the bearing from.
     * @return A bearing (delta angle) between the input direction and the direction of the radar. The
     * bearing is a normalized angle in the range [-180,180[
     * @see #getRadarDirection
     * @see #normalizeRelativeAngle
     */
    default double calcRadarBearing(double direction) {
        return normalizeRelativeAngle(direction - getRadarDirection());
    }

    /**
     * Calculates the direction (angle) from the bot´s coordinates to a point x,y.
     *
     * @param x is the x coordinate of the point.
     * @param y is the y coordinate of the point.
     * @return The direction to the point x,y in the range [0,360[
     */
    default double directionTo(double x, double y) {
        return normalizeAbsoluteAngle(Math.toDegrees(Math.atan2(y - getY(), x - getX())));
    }

    /**
     * Calculates the bearing (delta angle) between the current direction of the bot´s body and the
     * direction to the point x,y.
     *
     * @param x is the x coordinate of the point.
     * @param y is the y coordinate of the point.
     * @return The bearing to the point x,y in the range [-180,180[
     */
    default double bearingTo(double x, double y) {
        return normalizeRelativeAngle(directionTo(x, y) - getDirection());
    }

    /**
     * Calculates the bearing (delta angle) between the current direction of the bot´s gun and the
     * direction to the point x,y.
     *
     * @param x is the x coordinate of the point.
     * @param y is the y coordinate of the point.
     * @return The bearing to the point x,y in the range [-180,180[
     */
    default double gunBearingTo(double x, double y) {
        return normalizeRelativeAngle(directionTo(x, y) - getGunDirection());
    }

    /**
     * Calculates the bearing (delta angle) between the current direction of the bot´s radar and the
     * direction to the point x,y.
     *
     * @param x is the x coordinate of the point.
     * @param y is the y coordinate of the point.
     * @return The bearing to the point x,y in the range [-180,180[
     */
    default double radarBearingTo(double x, double y) {
        return normalizeRelativeAngle(directionTo(x, y) - getRadarDirection());
    }

    /**
     * Calculates the distance from the bots coordinates to a point x,y.
     *
     * @param x is the x coordinate of the point.
     * @param y is the y coordinate of the point.
     * @return The distance to the point x,y.
     */
    default double distanceTo(double x, double y) {
        return Math.hypot(x - getX(), y - getY());
    }

    /**
     * Normalizes an angle to an absolute angle into the range [0,360[
     *
     * @param angle is the angle to normalize.
     * @return The normalized absolute angle.
     */
    default double normalizeAbsoluteAngle(double angle) {
        return (angle %= 360) >= 0 ? angle : (angle + 360);
    }

    /**
     * Normalizes an angle to an relative angle into the range [-180,180[
     *
     * @param angle is the angle to normalize.
     * @return The normalized relative angle.
     */
    default double normalizeRelativeAngle(double angle) {
        return (angle %= 360) >= 0
                ? ((angle < 180) ? angle : (angle - 360))
                : ((angle >= -180) ? angle : (angle + 360));
    }

    /**
     * Calculates the difference between two angles, i.e. the number of degrees from a source angle to a target angle.
     * The delta angle will be in the range [-180,180]
     *
     * @param targetAngle is the target angle.
     * @param sourceAngle is the source angle.
     * @return The delta angle between a source angle and target angle.
     */
    default double calcDeltaAngle(double targetAngle, double sourceAngle) {
        double angle = targetAngle - sourceAngle;
        angle += (angle > 180) ? -360 : (angle < -180) ? 360 : 0;
        return angle;
    }
}<|MERGE_RESOLUTION|>--- conflicted
+++ resolved
@@ -1111,16 +1111,12 @@
     }
 
     /**
-<<<<<<< HEAD
-     * The event handler triggered when the bot has scanned another bot.
-=======
      * The event handler triggered when the bot has skipped a turn. This event occurs if the bot did
      * not take any action in a specific turn. That is, {@link #go} was not called before the turn
      * timeout occurred for the turn. If the bot does not take action for multiple turns in a row, it
      * will receive a {@link SkippedTurnEvent} for each turn where it did not take action. When the
      * bot is skipping a turn, the server did not receive the message from the bot, and the server
      * will use the newest received instructions for target speed, turn rates, firing, etc.
->>>>>>> 137f37eb
      *
      * @param scannedBotEvent is the event details from the game.
      */
