--- conflicted
+++ resolved
@@ -43,7 +43,7 @@
      * methods prior to calling the {@code go()} method: {@link #setTurnRate}, {@link #setGunTurnRate},
      * {@link #setRadarTurnRate}, {@link #setTargetSpeed}, and {@link #setFire}.
      *
-     * @see #getTurnTimeout
+     * @see #getTurnTimeout()
      */
     void go();
 
@@ -112,7 +112,7 @@
      * <p>First available when the game has started.
      *
      * @return The gun cooling rate.
-     * @see #getGunHeat
+     * @see #getGunHeat()
      */
     double getGunCoolingRate();
 
@@ -127,32 +127,27 @@
     int getMaxInactivityTurns();
 
     /**
-     * The turn timeout is important as the bot needs to take action by calling {@link #go} before
+     * The turn timeout is important as the bot needs to take action by calling {@link #go()} before
      * the turn timeout occurs. As soon as the {@link TickEvent} is triggered, i.e. when {@link
-     * #onTick} is called, you need to call {@link #go} to take action before the turn
-<<<<<<< HEAD
-     * timeout occurs. Otherwise, your bot will skip a turn and receive a {@link #onSkippedTurn}
-     * for each turn where {@link #go} is called too late.
-=======
+     * #onTick(TickEvent)} is called, you need to call {@link #go()} to take action before the turn
      * timeout occurs. Otherwise, your bot will skip a turn and receive a {@link
-     * #onSkippedTurn(SkippedTurnEvent)} for each turn where {@link #go} is called too late.
->>>>>>> 0dc26d2a
+     * #onSkippedTurn(SkippedTurnEvent)} for each turn where {@link #go()} is called too late.
      *
      * <p>First available when the game has started.
      *
      * @return The turn timeout in microseconds (1 / 1,000,000 second).
-     * @see #getTimeLeft
-     * @see #go
+     * @see #getTimeLeft()
+     * @see #go()
      */
     int getTurnTimeout();
 
     /**
      * The number of microseconds left of this turn before the bot will skip the turn. Make sure to
-     * call {@link #go} before the time runs out.
+     * call {@link #go()} before the time runs out.
      *
      * @return The amount of time left in microseconds.
-     * @see #getTurnTimeout
-     * @see #go
+     * @see #getTurnTimeout()
+     * @see #go()
      */
     int getTimeLeft();
 
@@ -246,7 +241,7 @@
      * the gun cooling rate.
      *
      * @return The current gun heat.
-     * @see #getGunCoolingRate
+     * @see #getGunCoolingRate()
      */
     double getGunHeat();
 
@@ -266,14 +261,14 @@
      * @return An ordered list of all the events remaining to be handled for the current and previous (skipped) turns.
      * The events are being sorted so that older events get listed first, and secondly sorted on event priority.
      *
-     * @see #clearEvents
+     * @see #clearEvents()
      */
     List<BotEvent> getEvents();
 
     /**
      * Clears the remaining events that have not been processed yet.
      *
-     * @see #getEvents
+     * @see #getEvents()
      */
     void clearEvents();
 
@@ -281,7 +276,7 @@
      * Returns the turn rate of the bot in degrees per turn.
      *
      * @return The turn rate of the bot.
-     * @see #setTurnRate
+     * @see #setTurnRate(double)
      */
     double getTurnRate();
 
@@ -296,7 +291,7 @@
      *
      * <p>The turn rate is truncated to {@link Constants#MAX_TURN_RATE} if the turn rate exceeds this value.
      *
-     * <p>If this property is set multiple times, the last value set before {@link #go} counts.
+     * <p>If this property is set multiple times, the last value set before {@link #go()} counts.
      *
      * @param turnRate is the new turn rate of the bot in degrees per turn.
      */
@@ -306,7 +301,7 @@
      * Returns the maximum turn rate of the bot in degrees per turn.
      *
      * @return The maximum turn rate of the bot.
-     * @see #setMaxTurnRate
+     * @see #setMaxTurnRate(double)
      */
     double getMaxTurnRate();
 
@@ -320,16 +315,17 @@
      * right with a turn rate down to -5 degrees per turn when turning right, and up to 5 degrees per
      * turn when turning left.
      *
-     * <p>This method will first be executed when {@link #go} is called making it possible to call
+     * <p>This method will first be executed when {@link #go()} is called making it possible to call
      * other set methods after execution. This makes it possible to set the bot to move, turn the
-     * body, radar, gun, and also fire the gun in parallel in a single turn when calling {@link #go}.
-     * But notice that this is only possible to execute multiple methods in parallel by using
-     * <strong>setter</strong> methods only prior to calling {@link #go}.
-     *
-     * <p>If this method is called multiple times, the last call before {@link #go} is executed, counts.
+     * body, radar, gun, and also fire the gun in parallel in a single turn when calling {@link
+     * #go()}. But notice that this is only possible to execute multiple methods in parallel by using
+     * <strong>setter</strong> methods only prior to calling {@link #go()}.
+     *
+     * <p>If this method is called multiple times, the last call before {@link #go()} is executed,
+     * counts.
      *
      * @param maxTurnRate is the new maximum turn rate
-     * @see #setTurnRate
+     * @see #setTurnRate(double)
      */
     void setMaxTurnRate(double maxTurnRate);
 
@@ -337,7 +333,7 @@
      * Returns the gun turn rate in degrees per turn.
      *
      * @return The turn rate of the gun.
-     * @see #setGunTurnRate
+     * @see #setGunTurnRate(double)
      */
     double getGunTurnRate();
 
@@ -352,7 +348,7 @@
      * <p>The gun turn rate is truncated to {@link Constants#MAX_GUN_TURN_RATE} if the gun turn rate exceeds
      * this value.
      *
-     * <p>If this property is set multiple times, the last value set before {@link #go} counts.
+     * <p>If this property is set multiple times, the last value set before {@link #go()} counts.
      *
      * @param gunTurnRate is the new turn rate of the gun in degrees per turn.
      */
@@ -362,7 +358,7 @@
      * Returns the maximum gun turn rate in degrees per turn.
      *
      * @return The maximum turn rate of the gun.
-     * @see #setMaxGunTurnRate
+     * @see #setMaxGunTurnRate(double)
      */
     double getMaxGunTurnRate();
 
@@ -377,16 +373,17 @@
      * right with a turn rate down to -5 degrees per turn when turning right and up to 5 degrees per
      * turn when turning left.
      *
-     * <p>This method will first be executed when {@link #go} is called making it possible to call
+     * <p>This method will first be executed when {@link #go()} is called making it possible to call
      * other set methods after execution. This makes it possible to set the bot to move, turn the
-     * body, radar, gun, and also fire the gun in parallel in a single turn when calling {@link #go}.
-     * But notice that this is only possible to execute multiple methods in parallel by using
-     * <strong>setter</strong> methods only prior to calling {@link #go}.
-     *
-     * <p>If this method is called multiple times, the last call before {@link #go} is executed, counts.
+     * body, radar, gun, and also fire the gun in parallel in a single turn when calling {@link
+     * #go()}. But notice that this is only possible to execute multiple methods in parallel by using
+     * <strong>setter</strong> methods only prior to calling {@link #go()}.
+     *
+     * <p>If this method is called multiple times, the last call before {@link #go()} is executed,
+     * counts.
      *
      * @param maxGunTurnRate is the new maximum gun turn rate
-     * @see #setGunTurnRate
+     * @see #setGunTurnRate(double)
      */
     void setMaxGunTurnRate(double maxGunTurnRate);
 
@@ -394,7 +391,7 @@
      * Returns the radar turn rate in degrees per turn.
      *
      * @return The turn rate of the radar.
-     * @see #setRadarTurnRate
+     * @see #setRadarTurnRate(double)
      */
     double getRadarTurnRate();
 
@@ -410,7 +407,7 @@
      * <p>The radar turn rate is truncated to {@link Constants#MAX_RADAR_TURN_RATE} if the radar turn rate
      * exceeds this value.
      *
-     * <p>If this property is set multiple times, the last value set before {@link #go} counts.
+     * <p>If this property is set multiple times, the last value set before {@link #go()} counts.
      *
      * @param gunRadarTurnRate is the new turn rate of the radar in degrees per turn.
      */
@@ -420,7 +417,7 @@
      * Returns the maximum radar turn rate in degrees per turn.
      *
      * @return The maimim turn rate of the radar.
-     * @see #setMaxRadarTurnRate
+     * @see #setMaxRadarTurnRate(double)
      */
     double getMaxRadarTurnRate();
 
@@ -435,16 +432,17 @@
      * or right with a turn rate down to -5 degrees per turn when turning right and up to 5 degrees
      * per turn when turning left.
      *
-     * <p>This method will first be executed when {@link #go} is called making it possible to call
+     * <p>This method will first be executed when {@link #go()} is called making it possible to call
      * other set methods after execution. This makes it possible to set the bot to move, turn the
-     * body, radar, gun, and also fire the gun in parallel in a single turn when calling {@link #go}.
-     * But notice that this is only possible to execute multiple methods in parallel by using
-     * <strong>setter</strong> methods only prior to calling {@link #go}.
-     *
-     * <p>If this method is called multiple times, the last call before {@link #go} is executed, counts.
+     * body, radar, gun, and also fire the gun in parallel in a single turn when calling {@link
+     * #go()}. But notice that this is only possible to execute multiple methods in parallel by using
+     * <strong>setter</strong> methods only prior to calling {@link #go()}.
+     *
+     * <p>If this method is called multiple times, the last call before {@link #go()} is executed,
+     * counts.
      *
      * @param maxRadarTurnRate is the new maximum radar turn rate
-     * @see #setRadarTurnRate
+     * @see #setRadarTurnRate(double)
      */
     void setMaxRadarTurnRate(double maxRadarTurnRate);
 
@@ -452,7 +450,7 @@
      * Returns the target speed in units per turn.
      *
      * @return The target speed.
-     * @see #setTargetSpeed
+     * @see #setTargetSpeed(double)
      */
     double getTargetSpeed();
 
@@ -469,7 +467,7 @@
      *
      * <p>The target speed is truncated to {@link Constants#MAX_SPEED} if the target speed exceeds this value.
      *
-     * <p>If this property is set multiple times, the last value set before {@link #go} counts.
+     * <p>If this property is set multiple times, the last value set before {@link #go()} counts.
      *
      * @param targetSpeed is the new target speed in units per turn.
      */
@@ -479,7 +477,7 @@
      * Returns the maximum speed in units per turn.
      *
      * @return The maximum speed.
-     * @see #setMaxSpeed
+     * @see #setMaxSpeed(double)
      */
     double getMaxSpeed();
 
@@ -492,13 +490,13 @@
      * <p>If for example the maximum speed is set to 5, then the bot will be able to move backwards
      * with a speed down to -5 units per turn and up to 5 units per turn when moving forward.
      *
-     * <p>This method will first be executed when {@link #go} is called making it possible to call
+     * <p>This method will first be executed when {@link #go()} is called making it possible to call
      * other set methods after execution. This makes it possible to set the bot to move, turn the
-     * body, radar, gun, and also fire the gun in parallel in a single turn when calling {@link #go}.
-     * But notice that this is only possible to execute multiple methods in parallel by using
-     * <strong>setter</strong> methods only prior to calling {@link #go}.
-     *
-     * <p>If this method is called multiple times, the last call before {@link #go} is executed,
+     * body, radar, gun, and also fire the gun in parallel in a single turn when calling {@link
+     * #go()}. But notice that this is only possible to execute multiple methods in parallel by using
+     * <strong>setter</strong> methods only prior to calling {@link #go()}.
+     *
+     * <p>If this method is called multiple times, the last call before {@link #go()} is executed,
      * counts.
      *
      * @param maxSpeed is the new maximum speed
@@ -522,10 +520,10 @@
      * firepower is more than {@link Constants#MAX_FIREPOWER} the power will be truncated to the max firepower.
      *
      * <p>Whenever the gun is fired, the gun is heated and needs to cool down before it can fire
-     * again. The gun heat must be zero before the gun is able to fire (see {@link #getGunHeat}).
+     * again. The gun heat must be zero before the gun is able to fire (see {@link #getGunHeat()}).
      * The gun heat generated by firing the gun is 1 + (firepower / 5). Hence, the more firepower used
      * the longer it takes to cool down the gun. The gun cooling rate can be read by calling {@link
-     * #getGunCoolingRate}.
+     * #getGunCoolingRate()}.
      *
      * <p>The amount of energy used for firing the gun is subtracted from the bots' total energy. The
      * amount of damage dealt by a bullet hitting another bot is 4x firepower, and if the firepower is
@@ -542,10 +540,10 @@
      * @param firepower is the new firepower
      * @return {@code true} if the cannon can fire, i.e. if there is no gun heat; {@code false}
      * otherwise.
-     * @see #onBulletFired
-     * @see #getFirepower
-     * @see #getGunHeat
-     * @see #getGunCoolingRate
+     * @see #onBulletFired(BulletFiredEvent)
+     * @see #getFirepower()
+     * @see #getGunHeat()
+     * @see #getGunCoolingRate()
      */
     boolean setFire(double firepower);
 
@@ -553,7 +551,7 @@
      * Returns the firepower.
      *
      * @return The firepower.
-     * @see #setFire
+     * @see #setFire(double)
      */
     double getFirepower();
 
@@ -605,11 +603,11 @@
      *
      * @param adjust {@code true} if the gun must adjust/compensate for the body turning; {@code false}
      *               if the gun must turn with the body turning (default).
-     * @see #setAdjustRadarForBodyTurn
-     * @see #setAdjustRadarForGunTurn
-     * @see #isAdjustGunForBodyTurn
-     * @see #isAdjustRadarForBodyTurn
-     * @see #isAdjustRadarForGunTurn
+     * @see #setAdjustRadarForBodyTurn(boolean)
+     * @see #setAdjustRadarForGunTurn(boolean)
+     * @see #isAdjustGunForBodyTurn()
+     * @see #isAdjustRadarForBodyTurn()
+     * @see #isAdjustRadarForGunTurn()
      */
     void setAdjustGunForBodyTurn(boolean adjust);
 
@@ -623,11 +621,11 @@
      *
      * @return {@code true} if the gun is set to turn independent of the body turning; {@code false} if
      * the gun is set to turn with the body turning (default).
-     * @see #setAdjustGunForBodyTurn
-     * @see #setAdjustRadarForBodyTurn
-     * @see #setAdjustRadarForGunTurn
-     * @see #isAdjustRadarForBodyTurn
-     * @see #isAdjustRadarForGunTurn
+     * @see #setAdjustGunForBodyTurn(boolean)
+     * @see #setAdjustRadarForBodyTurn(boolean)
+     * @see #setAdjustRadarForGunTurn(boolean)
+     * @see #isAdjustRadarForBodyTurn()
+     * @see #isAdjustRadarForGunTurn()
      */
     boolean isAdjustGunForBodyTurn();
 
@@ -649,11 +647,11 @@
      *
      * @param adjust {@code true} if the radar must adjust/compensate for the body's turn; {@code
      *               false} if the radar must turn with the body turning (default).
-     * @see #setAdjustGunForBodyTurn
-     * @see #setAdjustRadarForGunTurn
-     * @see #isAdjustGunForBodyTurn
-     * @see #isAdjustRadarForBodyTurn
-     * @see #isAdjustRadarForGunTurn
+     * @see #setAdjustGunForBodyTurn(boolean)
+     * @see #setAdjustRadarForGunTurn(boolean)
+     * @see #isAdjustGunForBodyTurn()
+     * @see #isAdjustRadarForBodyTurn()
+     * @see #isAdjustRadarForGunTurn()
      */
     void setAdjustRadarForBodyTurn(boolean adjust);
 
@@ -666,11 +664,11 @@
      *
      * @return {@code true} if the radar is set to turn independent of the body turning; {@code false}
      * if the radar is set to turn with the body turning (default).
-     * @see #setAdjustGunForBodyTurn
-     * @see #setAdjustRadarForBodyTurn
-     * @see #setAdjustRadarForGunTurn
-     * @see #isAdjustGunForBodyTurn
-     * @see #isAdjustRadarForGunTurn
+     * @see #setAdjustGunForBodyTurn(boolean)
+     * @see #setAdjustRadarForBodyTurn(boolean)
+     * @see #setAdjustRadarForGunTurn(boolean)
+     * @see #isAdjustGunForBodyTurn()
+     * @see #isAdjustRadarForGunTurn()
      */
     boolean isAdjustRadarForBodyTurn();
 
@@ -691,11 +689,11 @@
      *
      * @param adjust {@code true} if the radar must adjust/compensate for the gun turning; {@code
      *               false} if the radar must turn with the gun turning (default).
-     * @see #setAdjustGunForBodyTurn
-     * @see #setAdjustRadarForBodyTurn
-     * @see #isAdjustGunForBodyTurn
-     * @see #isAdjustRadarForBodyTurn
-     * @see #isAdjustRadarForGunTurn
+     * @see #setAdjustGunForBodyTurn(boolean)
+     * @see #setAdjustRadarForBodyTurn(boolean)
+     * @see #isAdjustGunForBodyTurn()
+     * @see #isAdjustRadarForBodyTurn()
+     * @see #isAdjustRadarForGunTurn()
      */
     void setAdjustRadarForGunTurn(boolean adjust);
 
@@ -709,68 +707,70 @@
      *
      * @return {@code true} if the radar is set to turn independent of the gun turning; {@code false}
      * if the radar is set to turn with the gun turning (default).
-     * @see #setAdjustGunForBodyTurn
-     * @see #setAdjustRadarForBodyTurn
-     * @see #setAdjustRadarForGunTurn
-     * @see #isAdjustGunForBodyTurn
-     * @see #isAdjustRadarForBodyTurn
+     * @see #setAdjustGunForBodyTurn(boolean)
+     * @see #setAdjustRadarForBodyTurn(boolean)
+     * @see #setAdjustRadarForGunTurn(boolean)
+     * @see #isAdjustGunForBodyTurn()
+     * @see #isAdjustRadarForBodyTurn()
      */
     boolean isAdjustRadarForGunTurn();
 
     /**
-     * Adds a event handler that will be automatically triggered {@link #onCustomEvent}
-     * when the {@link Condition#test} returns true.
+     * Adds a event handler that will be automatically triggered {@link #onCustomEvent(CustomEvent)}
+     * when the {@link Condition#test()} returns true.
      *
      * @param condition is the condition that must be met to trigger the custom event.
-     * @see #removeCustomEvent
+     * @see #removeCustomEvent(Condition)
      */
     void addCustomEvent(Condition condition);
 
     /**
      * Removes triggering an custom event handler for a specific condition that was previously added
-     * with {@link #addCustomEvent}.
-     *
-     * @param condition is the condition that was previously added with {@link #addCustomEvent}
-     * @see #addCustomEvent
+     * with {@link #addCustomEvent(Condition)}.
+     *
+     * @param condition is the condition that was previously added with {@link
+     *                  #addCustomEvent(Condition)}
+     * @see #addCustomEvent(Condition)
      */
     void removeCustomEvent(Condition condition);
 
     /**
      * Set the bot to stop all movement including turning the gun and radar. The remaining movement is
-     * saved for a call to {@link #setResume}. This method has no effect, if it has already been called.
-     *
-     * <p>This method will first be executed when {@link #go} is called making it possible to call
+     * saved for a call to {@link #setResume()}. This method has no effect, if it has already been
+     * called.
+     *
+     * <p>This method will first be executed when {@link #go()} is called making it possible to call
      * other set methods before execution. This makes it possible to set the bot to move, turn the
-     * body, radar, gun, and also fire the gun in parallel in a single turn when calling {@link #go}.
-     * But notice that this is only possible to execute multiple methods in parallel by using
-     * <strong>setter</strong> methods only prior to calling {@link #go}.
-     *
-     * @see #setResume
+     * body, radar, gun, and also fire the gun in parallel in a single turn when calling {@link
+     * #go()}. But notice that this is only possible to execute multiple methods in parallel by using
+     * <strong>setter</strong> methods only prior to calling {@link #go()}.
+     *
+     * @see #setResume()
      */
     void setStop();
 
     /**
      * Sets the bot to scan (again) with the radar. This method is useful if the radar has not been
      * turning and thereby will not be able to automatically scan bots. This method is useful when the
-     * bot movement has stopped, e.g. when {@link #setStop} has been called. The last radar
+     * bot movement has stopped, e.g. when {@link #setStop()} has been called. The last radar
      * direction and sweep angle will be used for rescanning for bots.
      *
-     * <p>This method will first be executed when {@link #go} is called making it possible to call
+     * <p>This method will first be executed when {@link #go()} is called making it possible to call
      * other set methods before execution. This makes it possible to set the bot to move, turn the
-     * body, radar, gun, and also fire the gun in parallel in a single turn when calling {@link #go}.
-     * But notice that this is only possible to execute multiple methods in parallel by using
-     * <strong>setter</strong> methods only prior to calling {@link #go}.
-     *
-     * @see #setStop
+     * body, radar, gun, and also fire the gun in parallel in a single turn when calling {@link
+     * #go()}. But notice that this is only possible to execute multiple methods in parallel by using
+     * <strong>setter</strong> methods only prior to calling {@link #go()}.
+     *
+     * @see #setStop()
      */
     void setResume();
 
     /**
      * Checks if the movement has been stopped.
      *
-     * @return true if the movement has been stopped by {@link #setStop}; false otherwise.
-     * @see #setResume
-     * @see #setStop
+     * @return true if the movement has been stopped by {@link #setStop()}; false otherwise.
+     * @see #setResume()
+     * @see #setStop()
      */
     boolean isStopped();
 
@@ -1085,7 +1085,7 @@
 
     /**
      * The event handler triggered when the bot has skipped a turn. This event occurs if the bot did
-     * not take any action in a specific turn. That is, {@link #go} was not called before the turn
+     * not take any action in a specific turn. That is, {@link #go()} was not called before the turn
      * timeout occurred for the turn. If the bot does not take action for multiple turns in a row, it
      * will receive a {@link SkippedTurnEvent} for each turn where it did not take action. When the
      * bot is skipping a turn, the server did not receive the message from the bot, and the server
