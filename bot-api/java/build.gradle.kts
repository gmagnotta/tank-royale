import org.jetbrains.kotlin.gradle.tasks.KotlinCompile
import java.nio.file.Files
import java.nio.file.Paths

val title = "Robocode Tank Royale Bot API"
group = "dev.robocode.tankroyale"
version = libs.versions.tankroyale.get()
description = "Java API library for developing bots for Robocode Tank Royale"

val artifactBaseName = "robocode-tankroyale-bot-api"

val ossrhUsername: String by project
val ossrhPassword: String by project

@Suppress("DSL_SCOPE_VIOLATION")
plugins {
    `java-library`
    alias(libs.plugins.shadow.jar)
    `maven-publish`
    signing
}

java {
    sourceCompatibility = JavaVersion.VERSION_11
    targetCompatibility = sourceCompatibility

    withJavadocJar()
    withSourcesJar()
}

dependencies {
    implementation(libs.tankroyale.schema)
    implementation(libs.gson)
    implementation(libs.gson.extras)
    implementation(libs.nv.i18n)

    testImplementation(libs.junit.api)
    testImplementation(libs.junit.params)
    testRuntimeOnly(libs.junit.engine)
    testImplementation(libs.assertj)
<<<<<<< HEAD

    testImplementation("uk.org.webcompere:system-stubs-jupiter:1.1.0")

    testImplementation("org.java-websocket:Java-WebSocket:1.5.2")
=======
    testImplementation(libs.system.stubs)
>>>>>>> b55ee1d5
}

tasks {
    withType<KotlinCompile> {
        dependsOn(":schema:java:publishToMavenLocal")
    }

    withType<Test> {
        useJUnitPlatform()
    }

    jar {
        enabled = false
        dependsOn(
            shadowJar
        )
    }

    shadowJar {
        manifest {
            attributes["Implementation-Title"] = title
            attributes["Implementation-Version"] = project.version
            attributes["Implementation-Vendor"] = "robocode.dev"
            attributes["Package"] = project.group
        }
        minimize()
        archiveBaseName.set(artifactBaseName)
        archiveClassifier.set("")
    }

    val javadoc = withType<Javadoc> {
        title
        source(sourceSets.main.get().allJava)

        (options as StandardJavadocDocletOptions).apply {
            memberLevel = JavadocMemberLevel.PUBLIC
            overview = "src/main/javadoc/overview.html"

            addFileOption("-add-stylesheet", File(projectDir, "src/main/javadoc/themes/prism.css"))
            addBooleanOption("-allow-script-in-comments", true)
            addStringOption("Xdoclint:none", "-quiet")
        }
        exclude(
            "**/dev/robocode/tankroyale/botapi/internal/**",
            "**/dev/robocode/tankroyale/botapi/mapper/**",
            "**/dev/robocode/tankroyale/sample/**"
        )
        doLast {
            Files.copy(
                Paths.get("$projectDir/src/main/javadoc/prism.js"),
                Paths.get("$buildDir/docs/javadoc/prism.js")
            )
        }
    }

    register<Copy>("uploadDocs") {
        dependsOn(javadoc)

        val javadocDir = "../../docs/api/java"

        delete(javadocDir)
        mkdir(javadocDir)

        duplicatesStrategy = DuplicatesStrategy.FAIL

        from("build/docs/javadoc")
        into(javadocDir)
    }

    val  javadocJar = named("javadocJar")
    val  sourcesJar = named("sourcesJar")

    publishing {
        publications {
            create<MavenPublication>("bot-api") {
                artifact(shadowJar)
                artifact(javadocJar)
                artifact(sourcesJar)

                groupId = group as String?
                artifactId = artifactBaseName
                version

                pom {
                    name.set(title)
                    description.set(project.description)
                    url.set("https://github.com/robocode-dev/tank-royale")

                    repositories {
                        maven {
                            setUrl("https://s01.oss.sonatype.org/service/local/staging/deploy/maven2")
                            mavenContent {
                                releasesOnly()
                            }
                            credentials {
                                username = ossrhUsername
                                password = ossrhPassword
                            }
                        }
                        /*
                        maven {
                            setUrl("https://s01.oss.sonatype.org/content/repositories/snapshots/")
                            mavenContent {
                                snapshotsOnly()
                            }
                            credentials {
                                username = ossrhUsername
                                password = ossrhPassword
                            }
                        }*/
                    }

                    licenses {
                        license {
                            name.set("The Apache License, Version 2.0")
                            url.set("https://www.apache.org/licenses/LICENSE-2.0.txt")
                        }
                    }
                    developers {
                        developer {
                            id.set("fnl")
                            name.set("Flemming Nørnberg Larsen")
                            organization.set("flemming-n-larsen")
                            organizationUrl.set("https://github.com/flemming-n-larsen")
                        }
                    }
                    scm {
                        connection.set("scm:git:git://github.com/robocode-dev/tank-royale.git")
                        developerConnection.set("scm:git:ssh://github.com:robocode-dev/tank-royale.git")
                        url.set("https://github.com/robocode-dev/tank-royale/tree/master")
                    }
                }
            }
        }
    }
}

signing {
    sign(publishing.publications["bot-api"])
}<|MERGE_RESOLUTION|>--- conflicted
+++ resolved
@@ -38,14 +38,7 @@
     testImplementation(libs.junit.params)
     testRuntimeOnly(libs.junit.engine)
     testImplementation(libs.assertj)
-<<<<<<< HEAD
-
-    testImplementation("uk.org.webcompere:system-stubs-jupiter:1.1.0")
-
-    testImplementation("org.java-websocket:Java-WebSocket:1.5.2")
-=======
     testImplementation(libs.system.stubs)
->>>>>>> b55ee1d5
 }
 
 tasks {
