--- conflicted
+++ resolved
@@ -20,7 +20,7 @@
     init {
         defaultCloseOperation = DISPOSE_ON_CLOSE
 
-        size = Dimension(900, 600)
+        size = Dimension(750, 600)
 
         setLocationRelativeTo(MainWindow) // center on main window
 
@@ -72,46 +72,6 @@
         }
     }
 
-<<<<<<< HEAD
-    fun clearSelectedBots() {
-        selectPanel.selectedBotListModel.clear()
-    }
-
-    fun updateBotsDirectoryBots() {
-        selectPanel.botsDirectoryListModel.clear()
-
-        getBotsDirectoryEntries().forEach { botEntry ->
-            val info = botEntry.info
-            selectPanel.botsDirectoryListModel.addElement(
-                BotInfo(
-                    info.name,
-                    info.version,
-                    info.authors.split(","),
-                    info.description,
-                    info.homepage,
-                    info.countryCodes.split(","),
-                    info.gameTypes.split(",").toSet(),
-                    info.platform,
-                    info.programmingLang,
-                    host = botEntry.dir, // host serves as filename here
-                )
-            )
-        }
-    }
-
-    private fun getBotsDirectoryEntries(): List<BotEntry> = BooterProcess.info()
-
-    fun updateJoinedBots() {
-        SwingUtilities.invokeLater {
-            selectPanel.joinedBotListModel.apply {
-                clear()
-                Client.joinedBots.forEach { addElement(it) }
-            }
-        }
-    }
-
-=======
->>>>>>> 746c4225
     private fun startGame() {
         isVisible = true
 
