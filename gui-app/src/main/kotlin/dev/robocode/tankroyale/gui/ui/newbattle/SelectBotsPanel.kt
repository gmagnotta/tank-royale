package dev.robocode.tankroyale.gui.ui.newbattle

import dev.robocode.tankroyale.gui.booter.BooterProcess
import dev.robocode.tankroyale.gui.client.Client
import dev.robocode.tankroyale.gui.model.BotInfo
import dev.robocode.tankroyale.gui.settings.MiscSettings
import dev.robocode.tankroyale.gui.ui.ResourceBundles
import dev.robocode.tankroyale.gui.ui.components.SortedListModel
import dev.robocode.tankroyale.gui.ui.config.BotDirectoryConfigDialog
import dev.robocode.tankroyale.gui.ui.extensions.JComponentExt.addButton
import dev.robocode.tankroyale.gui.ui.extensions.JComponentExt.showError
import dev.robocode.tankroyale.gui.ui.extensions.JListExt.onChanged
import dev.robocode.tankroyale.gui.ui.extensions.JListExt.onMultiClickedAtIndex
import dev.robocode.tankroyale.gui.ui.extensions.JListExt.onSelection
import dev.robocode.tankroyale.gui.ui.extensions.WindowExt.onClosed
import dev.robocode.tankroyale.gui.util.Event
import net.miginfocom.swing.MigLayout
import java.awt.Dimension
import java.awt.event.FocusEvent
import java.awt.event.FocusListener
import javax.swing.*

object SelectBotsPanel : JPanel(MigLayout("fill")), FocusListener {

    private val onBoot = Event<JButton>()
    private val onUnboot = Event<JButton>()

    private val onAdd = Event<JButton>()
    private val onAddAll = Event<JButton>()
    private val onRemove = Event<JButton>()
    private val onRemoveAll = Event<JButton>()

    private val botsDirectoryListModel = SortedListModel<BotInfo>()
    private val joinedBotListModel = SortedListModel<BotInfo>()
    private val selectedBotListModel = SortedListModel<BotInfo>()

    private val botsDirectoryList = createBotInfoList(botsDirectoryListModel)
    private val joinedBotList = createBotInfoList(joinedBotListModel)
    private val selectedBotList = createBotInfoList(selectedBotListModel)

    private val botsDirectoryPanel = createBotsDirectoryPanel()
    private val joinedBotsPanel = createJoinedBotsPanel()
    private val selectBotsPanel = createSelectBotsPanel()

    private val bootButtonPanel = JPanel(MigLayout("fill", "[fill]"))
    private val addPanel = JPanel(MigLayout("fill", "[fill]"))
    private val middlePanel = JPanel(MigLayout("fill"))
    private val removePanel = JPanel(MigLayout("fill", "[fill]"))

    private val addRemoveButtonsPanel = createAddRemoveButtonsPanel()

    init {
<<<<<<< HEAD
        val botsDirectoryPanel = JPanel(MigLayout("fill")).apply {
            add(JScrollPane(botsDirectoryList), "grow")
            preferredSize = Dimension(1000, 1000)
            border = BorderFactory.createTitledBorder(ResourceBundles.STRINGS.get("bot_directories"))
        }
=======
        addFocusListener(this)
        isFocusable = true
>>>>>>> 746c4225

        add(createSelectionPanel(), "north")

        addBootButton()
        addAddButton()
        addAllButton()
        addRemoveButton()
        addRemoveAll()

        onBoot.subscribe(this) { handleBoot() }
        onAdd.subscribe(this) { handleAdd() }
        onAddAll.subscribe(this) { handleAddAll() }
        onRemove.subscribe(this) { handleRemove() }
        onRemoveAll.subscribe(this) { handleRemoveAll() }

        botsDirectoryList.onMultiClickedAtIndex { bootFromBotDirectoryAtIndex(it) }
        joinedBotList.onMultiClickedAtIndex { addSelectedBotFromJoinedListAt(it) }
        selectedBotList.onMultiClickedAtIndex { removeSelectedBotAt(it) }

        Client.onBotListUpdate.subscribe(NewBattleDialog) { updateJoinedBots() }

<<<<<<< HEAD
        val bootButton = bootButtonPanel.addButton("boot_arrow", onBoot, "cell 0 1")
        bootButton.isEnabled = false

        val unbootButton = bootButtonPanel.addButton("unboot_arrow", onUnboot, "cell 0 2")
        unbootButton.isEnabled = false

        val addButton = addPanel.addButton("add_arrow", onAdd, "cell 0 1")
        addButton.isEnabled = false
=======
        botsDirectoryList.onSelection { BotSelectionChannel.onBotDirectorySelected.fire(it) }
        joinedBotList.onSelection { BotSelectionChannel.onJoinedBotSelected.fire(it) }
        selectedBotList.onSelection { BotSelectionChannel.onBotSelected.fire(it) }

        selectedBotList.onChanged { BotSelectionChannel.onSelectedBotListUpdated.fire(selectedBotListModel.list()) }
    }
>>>>>>> 746c4225

    private fun removeSelectedBotAt(index: Int) {
        if (index >= 0 && index < selectedBotListModel.size) {
            selectedBotListModel.removeElement(selectedBotListModel[index])
        }
    }

    private fun addSelectedBotFromJoinedListAt(index: Int) {
        if (index >= 0 && index < joinedBotListModel.size) {
            val botInfo = joinedBotListModel[index]
            if (!selectedBotListModel.contains(botInfo)) {
                selectedBotListModel.addElement(botInfo)
            }
        }
    }

    private fun bootFromBotDirectoryAtIndex(index: Int) {
        if (index >= 0 && index < botsDirectoryListModel.size) {
            val botInfo = botsDirectoryListModel[index]
            BooterProcess.run(listOf(botInfo.host))
        }
    }

<<<<<<< HEAD
        botsDirectoryList.cellRenderer = BotDirectoriesListCellRenderer()
        joinedBotList.cellRenderer = BotInfoListCellRenderer()
        selectedBotList.cellRenderer = BotInfoListCellRenderer()
=======
    private fun createBotInfoList(model: SortedListModel<BotInfo>) =
        JList(model).apply {
            cellRenderer = BotInfoListCellRenderer()
        }
>>>>>>> 746c4225

    private fun handleBoot() {
        val files = ArrayList<String>()
        botsDirectoryList.selectedIndices.forEach {
            files.add(botsDirectoryListModel[it].host)
        }
        BooterProcess.run(files)
    }

<<<<<<< HEAD
        joinedBotList.addListSelectionListener {
            val isNonEmpty = joinedBotList.selectedIndices.isNotEmpty()
            addButton.isEnabled = isNonEmpty
            unbootButton.isEnabled = isNonEmpty
=======
    private fun handleAdd() {
        joinedBotList.selectedValuesList.forEach { botInfo ->
            if (!selectedBotListModel.contains(botInfo)) {
                selectedBotListModel.addElement(botInfo)
            }
>>>>>>> 746c4225
        }
    }

    private fun handleAddAll() {
        for (i in 0 until joinedBotListModel.size) {
            val botInfo = joinedBotListModel[i]
            if (!selectedBotListModel.contains(botInfo)) {
                selectedBotListModel.addElement(botInfo)
            }
        }
    }

    private fun handleRemove() {
        selectedBotList.selectedValuesList.forEach {
            selectedBotListModel.removeElement(it)
        }
    }
    private fun handleRemoveAll() {
        selectedBotListModel.clear()
    }

    private fun addBootButton() {
        bootButtonPanel.addButton("boot_arrow", onBoot).apply {
            isEnabled = false
            botsDirectoryList.onSelection {
                isEnabled = botsDirectoryList.selectedIndices.isNotEmpty()
            }
        }
    }

<<<<<<< HEAD
        onAdd.subscribe(this) {
            joinedBotList.selectedValuesList.forEach { botInfo ->
                if (!selectedBotListModel.contains(botInfo)) {
                    selectedBotListModel.addElement(botInfo)
                }
=======
    private fun addAddButton() {
        addPanel.addButton("add_arrow", onAdd, "cell 0 1").apply {
            isEnabled = false
            joinedBotList.onSelection {
                isEnabled = joinedBotList.selectedIndices.isNotEmpty()
            }
        }
    }

    private fun addAllButton() {
        addPanel.addButton("add_all_arrow", onAddAll, "cell 0 2").apply {
            isEnabled = false
            joinedBotList.onChanged {
                isEnabled = joinedBotList.model.size > 0
>>>>>>> 746c4225
            }
        }
    }

    private fun addRemoveButton() {
        removePanel.addButton("arrow_remove", onRemove, "cell 0 3").apply {
            isEnabled = false
            selectedBotList.onSelection {
                isEnabled = selectedBotList.selectedIndices.isNotEmpty()
            }
        }
    }

    private fun addRemoveAll() {
        removePanel.addButton("arrow_remove_all", onRemoveAll, "cell 0 4").apply {
            isEnabled = false
            selectedBotList.onChanged {
                isEnabled = selectedBotList.model.size > 0
            }
        }
    }

    private fun createSelectionPanel() =
        JPanel(MigLayout("", "[grow][grow][][grow]")).apply {
            add(botsDirectoryPanel, "grow")
            add(bootButtonPanel, "")
            add(joinedBotsPanel, "grow")
            add(addRemoveButtonsPanel, "")
            add(selectBotsPanel, "grow")
        }

    private fun createAddRemoveButtonsPanel() =
        JPanel(MigLayout()).apply {
            add(addPanel, "north")
            add(middlePanel, "h 300")
            add(removePanel, "south")
        }

    private fun createSelectBotsPanel() =
        JPanel(MigLayout("fill")).apply {
            add(JScrollPane(selectedBotList), "grow")
            preferredSize = Dimension(1000, 1000)
            border = BorderFactory.createTitledBorder(ResourceBundles.STRINGS.get("selected_bots"))
        }

    private fun createJoinedBotsPanel() =
        JPanel(MigLayout("fill")).apply {
            add(JScrollPane(joinedBotList), "grow")
            preferredSize = Dimension(1000, 1000)
            border = BorderFactory.createTitledBorder(ResourceBundles.STRINGS.get("joined_bots"))
        }

    private fun createBotsDirectoryPanel() =
        JPanel(MigLayout("fill")).apply {
            add(JScrollPane(botsDirectoryList), "grow")
            preferredSize = Dimension(1000, 1000)
            border = BorderFactory.createTitledBorder(ResourceBundles.STRINGS.get("bot_directory"))
        }

    override fun focusGained(e: FocusEvent?) {
        updateBotsDirectoryBots()
        updateJoinedBots()

        enforceBotDirIsConfigured()
    }

    override fun focusLost(e: FocusEvent?) {}

    private fun updateBotsDirectoryBots() {
        botsDirectoryListModel.clear()

        BooterProcess.list().forEach { botEntry ->
            val info = botEntry.info
            botsDirectoryListModel.addElement(
                BotInfo(
                    info.name,
                    info.version,
                    info.authors.split(","),
                    info.description,
                    info.homepage,
                    info.countryCodes.split(","),
                    info.gameTypes.split(",").toSet(),
                    info.platform,
                    info.programmingLang,
                    host = botEntry.filename, // host serves as filename here
                    port = -1
                )
            )
        }
    }

    private fun enforceBotDirIsConfigured() {
        if (MiscSettings.getBotDirectories().isEmpty()) {
            showError(ResourceBundles.MESSAGES.get("no_bot_dir"))

            BotDirectoryConfigDialog.onClosed {
                requestFocus() // focusGained() will be called
            }
            BotDirectoryConfigDialog.isVisible = true
        }
    }

    private fun updateJoinedBots() {
        SwingUtilities.invokeLater {
            joinedBotListModel.apply {
                clear()
                Client.joinedBots.forEach { addElement(it) }
            }
<<<<<<< HEAD
        })

        onBoot.subscribe(this) {
            val botDirs = botsDirectoryList.selectedIndices.map { botsDirectoryListModel[it].host }
            BooterProcess.run(botDirs)
        }

        onUnboot.subscribe(this) {
            val pids = joinedBotList.selectedIndices.map { joinedBotListModel[it].pid }
            BooterProcess.kill(pids)
        }

        val botsBooting = HashMap<String, Long>() // botDir, pid

        BooterProcess.onBoot.subscribe(this) {
            botsBooting[it.dir] = it.pid
=======
>>>>>>> 746c4225
        }
    }
}<|MERGE_RESOLUTION|>--- conflicted
+++ resolved
@@ -23,7 +23,6 @@
 object SelectBotsPanel : JPanel(MigLayout("fill")), FocusListener {
 
     private val onBoot = Event<JButton>()
-    private val onUnboot = Event<JButton>()
 
     private val onAdd = Event<JButton>()
     private val onAddAll = Event<JButton>()
@@ -50,16 +49,8 @@
     private val addRemoveButtonsPanel = createAddRemoveButtonsPanel()
 
     init {
-<<<<<<< HEAD
-        val botsDirectoryPanel = JPanel(MigLayout("fill")).apply {
-            add(JScrollPane(botsDirectoryList), "grow")
-            preferredSize = Dimension(1000, 1000)
-            border = BorderFactory.createTitledBorder(ResourceBundles.STRINGS.get("bot_directories"))
-        }
-=======
         addFocusListener(this)
         isFocusable = true
->>>>>>> 746c4225
 
         add(createSelectionPanel(), "north")
 
@@ -81,23 +72,12 @@
 
         Client.onBotListUpdate.subscribe(NewBattleDialog) { updateJoinedBots() }
 
-<<<<<<< HEAD
-        val bootButton = bootButtonPanel.addButton("boot_arrow", onBoot, "cell 0 1")
-        bootButton.isEnabled = false
-
-        val unbootButton = bootButtonPanel.addButton("unboot_arrow", onUnboot, "cell 0 2")
-        unbootButton.isEnabled = false
-
-        val addButton = addPanel.addButton("add_arrow", onAdd, "cell 0 1")
-        addButton.isEnabled = false
-=======
         botsDirectoryList.onSelection { BotSelectionChannel.onBotDirectorySelected.fire(it) }
         joinedBotList.onSelection { BotSelectionChannel.onJoinedBotSelected.fire(it) }
         selectedBotList.onSelection { BotSelectionChannel.onBotSelected.fire(it) }
 
         selectedBotList.onChanged { BotSelectionChannel.onSelectedBotListUpdated.fire(selectedBotListModel.list()) }
     }
->>>>>>> 746c4225
 
     private fun removeSelectedBotAt(index: Int) {
         if (index >= 0 && index < selectedBotListModel.size) {
@@ -121,16 +101,10 @@
         }
     }
 
-<<<<<<< HEAD
-        botsDirectoryList.cellRenderer = BotDirectoriesListCellRenderer()
-        joinedBotList.cellRenderer = BotInfoListCellRenderer()
-        selectedBotList.cellRenderer = BotInfoListCellRenderer()
-=======
     private fun createBotInfoList(model: SortedListModel<BotInfo>) =
         JList(model).apply {
             cellRenderer = BotInfoListCellRenderer()
         }
->>>>>>> 746c4225
 
     private fun handleBoot() {
         val files = ArrayList<String>()
@@ -140,18 +114,11 @@
         BooterProcess.run(files)
     }
 
-<<<<<<< HEAD
-        joinedBotList.addListSelectionListener {
-            val isNonEmpty = joinedBotList.selectedIndices.isNotEmpty()
-            addButton.isEnabled = isNonEmpty
-            unbootButton.isEnabled = isNonEmpty
-=======
     private fun handleAdd() {
         joinedBotList.selectedValuesList.forEach { botInfo ->
             if (!selectedBotListModel.contains(botInfo)) {
                 selectedBotListModel.addElement(botInfo)
             }
->>>>>>> 746c4225
         }
     }
 
@@ -182,13 +149,6 @@
         }
     }
 
-<<<<<<< HEAD
-        onAdd.subscribe(this) {
-            joinedBotList.selectedValuesList.forEach { botInfo ->
-                if (!selectedBotListModel.contains(botInfo)) {
-                    selectedBotListModel.addElement(botInfo)
-                }
-=======
     private fun addAddButton() {
         addPanel.addButton("add_arrow", onAdd, "cell 0 1").apply {
             isEnabled = false
@@ -203,7 +163,6 @@
             isEnabled = false
             joinedBotList.onChanged {
                 isEnabled = joinedBotList.model.size > 0
->>>>>>> 746c4225
             }
         }
     }
@@ -312,25 +271,6 @@
                 clear()
                 Client.joinedBots.forEach { addElement(it) }
             }
-<<<<<<< HEAD
-        })
-
-        onBoot.subscribe(this) {
-            val botDirs = botsDirectoryList.selectedIndices.map { botsDirectoryListModel[it].host }
-            BooterProcess.run(botDirs)
-        }
-
-        onUnboot.subscribe(this) {
-            val pids = joinedBotList.selectedIndices.map { joinedBotListModel[it].pid }
-            BooterProcess.kill(pids)
-        }
-
-        val botsBooting = HashMap<String, Long>() // botDir, pid
-
-        BooterProcess.onBoot.subscribe(this) {
-            botsBooting[it.dir] = it.pid
-=======
->>>>>>> 746c4225
         }
     }
 }