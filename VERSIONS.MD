# Versions

<<<<<<< HEAD
## 📦 0.20.0 - Added bot teams

#### 🚀 Improvements

- Booter:
    - Updated, so it can launch a team by booting all bots within the team.
    - Changed the name of the `run` command into `boot`.
    - Changed command option `-T` into `-g` for filtering on game rules.
    - Added `--botsOnly` and corresponding `-b` option flag for filtering on bots only (excluding teams).
    - Added `--teamsOnly` and corresponding `-t` option flag for filtering on teams only (excluding bots).
    - Bot API:
        - TODO
- Schema:
    - Renamed `bot-results-for-bot` and `bot-results-for-observer` into `results-for-bot` and `results-for-observer` as
      participants now include teams, and not just bots.
- GUI:
    - Added `Directory Filter` dropdown for filter on bots and teams.
    - The results window now aggregates scores for teams as well as bots, got a wider "Name" column, some column names
      were changed, and got tooltips on the value fields.
=======
## 📦 0.19.3 - In progress

#### 🚀 Improvements

- GUI:
    - The standard output and standard error messages are now being cached within the GUI for the current round for the
      individual bots, so the history of the round is available when opening the bot consoles.
    - Changed the display name of the bot on the bot buttons and bot console title.

#### 🪲 Bug Fixes

- GUI:
    - Fixed issue, where the battle graphics was not displayed when starting the battle.
>>>>>>> be974f46

## 📦 0.19.2 - Added bot properties tab - 05-Apr-2023

#### 🚀 Improvements

- GUI:
    - A new Properties tab was added to the bot console, which shows the values of all bot properties for the current
      turn. This is useful for viewing the exact values and for debugging a bot.
    - When displaying an arena bigger than the window showing the battle, the window is now zooming into the battle
      arena automatically so that the visual field fits into the window.

#### 🪲 Bug Fixes

- GUI:
    - When changing the game type for a battle, the arena did not change visually to accommodate to a new size of the
      battle arena.
- Server:
    - [#66]: The server is not accepting the full range of ports.

## 📦 0.19.1 - Maintenance - 26-Feb-2023

#### 🚀 Improvements

- GUI:
    - Console windows for bots and the server now supports 3-bit and 4-bit [ANSI colors][ANSI escape code] (foreground
      and background) and simple text formatting.
    - Added `bot died` info to the bot console.
    - Direct3D and OpenGL acceleration is now disabled under Windows. You can add those yourself when you start up
      the GUI using the `java` command. Read more about it
      [here](https://docs.oracle.com/javase/7/docs/technotes/guides/2d/flags.html).

#### 🪲 Bug Fixes

- Server:
    - [#60]: The round-ended event was not sent, in the round when the game ended.
- GUI:
    - Joined Bots list was not updated (removing bots) when the game is aborted.
    - The properties `sun.java2d.d3d`, `sun.java2d.noddraw`, and `sun.java2d.opengl` is now omitted under macOS.
    - Fixed label colors for fields showing country codes (with flags).
    - Sometimes flags were "empty" when clicking on a joined bot.
- Bot API for .Net:
    - Issue where the `Game Types` field was overwritten by `Country Codes` (could be seen on the UI).

## 📦 0.19.0 - Added bot console windows - 28-Jan-2023

#### 🚀 Improvements

- GUI:
    - A side panel has been added to the right side of the battle view with buttons for each participant bot. When
      clicking one of these buttons, a bot console window is opened that prints out the standard output (stdout) and
      standard error (stderr) from the bot.
    - Added 'OK', 'Clear', and 'Copy to clipboard' buttons to the server log window.
    - Renamed buttons named "Dismiss", used for closing dialogs, to "OK".
- Bot API:
    - When a bot is booted, its standard output (stdout) and standard error (stderr) streams are redirected to the bot
      intent sent to the server, which forwards the data to the observers, making it possible to show stdout and stderr
      in the bot console windows.
    - [#46]: The `RoundEndedEvent` now contains a `results` field containing the accumulated results by the end of a
      round.
- Schema:
    - [#46]: The `round-ended-event` has been split up into `round-ended-event-for-bot` that provides only results for a
      bot,
      and `round-ended-event-for-observer` that provides the results for all bots for observers.

#### 🪲 Bug Fixes

- Bot API:
    - `setAdjustRadarForGunTurn()` was made compatible with orig. Robocode.
    - Fixed issues with moving and turning, which could override the set target speed and turn rates, when these had
      been set explicitly on the API.

## 📦 0.18.0 - Improvements to the Bot APIs - 18-Dec-2022

#### 🪲 Bug Fixes

- Bot API:
    - [#52]: The Bot API used comma-separated strings for `authors`, `countryCodes`, and `gameTypes` when parsing
      the `BotInfo` schema even though the [BotInfo/BotHandshake] uses string arrays. This was fixed to keep Bot APIs
      consistent with the schemas.
    - [#53]: Major bug where each bot received the bullet states of _all_ bullets on the battle arena, including bullets
      fired by other bots, and not just the bullets fired by the bot itself.
    - ~~Fixed issues with moving and turning, which could override the set target speed and turn rates, when these had
      been set explicitly on the API.~~
    - Reading the turn rates and target speed for the current turn did not reflect if the turn rate and/or target speed
      had been set for the current turn.
- Bot API for .Net:
    - Setting the max speed and max turn rates for the body, gun, and radar did not work.
- GUI app:
    - Fixed rendering issues on Windows (and Linux?) when using accelerated hardware, by setting these Java properties
    - as defaults:
        - `sun.java2d.d3d=false` (turn off use of Direct3D)
        - `sun.java2d.noddraw=true` (no use of Direct Draw)
        - `sun.java2d.opengl=true` (turn on OpenGL)

#### 🚀 Improvements

- Bot API:
    - `addCondition()` and `removeCondition()` now returns a boolean value instead of void.
    - Condition can take an optional lambda expression as an input parameter as an alternative to overriding the test()
      method.
    - Added more test units, which did show bugs within the Bot API for both Java and .Net.
    - The event priority order was reversed to match the order used with the original Robocode.

## 📦 0.17.4 - Maintenance - 16-Oct-2022

#### 🚀 Improvements

- Server:
    - Added `--tps` option to the server for setting the initial Turns Per Second (TPS).
    - Fire assistant is now only activated, when both the radar and gun are pointing in the same direction for two turns
      in a row (like original Robocode).
- GUI App:
    - Switched the order of the Game Type dropdown and Setup Rules button.
    - The positioning of the battle view is now controlled by dragging the mouse, instead of clicking.
    - Now sends the current tps to the server when changing game type.
    - Added `Help` menu item under the Help menu, which opens browser to the documentation of the GUI application.
- Release
    - All Java artifacts are now sent to Maven Central, i.e. Bot API, GUI Application, Server, and Booter.
    - New assets are now added to releases: Server and Booter
    - Added build scripts to automated creating (draft) releases using GitHub REST API.
    - Improved layout for release notes.
    - Optimized ProGuard rules for compressing the Booter and Server jar archives even more, making the jar archive for
      the GUI smaller as well.

#### 🪲 Bug Fixes

- Bot API and GUI App: Fixed various concurrency issues.

## 📦 0.17.3 - Maintenance - 02-Oct-2022

#### ⚡ Changes

- [#43]: Possibility to identify bot from Process to Tick:
    - Went back to boot process `pid` instead of using the `boot id`.

#### 🚀 Improvements

- Sample bots: Improved the Fire sample bot by removing unnecessary code.

#### 🪲 Bug Fixes

- Server:
    - The fire assistant was not always activated.
    - [#45]: Server is kidnapping CPU cycles
        - Game is now aborted, when the last bot participating in a battle is leaving (disconnecting).
        - Timer used for turn timeout was not stopped, when a battle had ended/aborted.
        - Freeing heap memory used for storing game state when game is ended/aborted.

## 📦 0.17.2 - Added sounds - 20-Sep-2022

#### 🚀 Improvements

- GUI/Sounds: [#4]: Fire and Explosion Sounds:
    - Added feature to play sounds to the GUI application.
    - Added Sound Options to configure sounds.
    - Note that sound files are distributed independently besides the gui application from the [sounds releases].
- GUI: Moved the ~~Dismiss~~OK button on the Bot Root Directories configuration down under the Add and Remove buttons,
  and adjusted the size of the dialog.

#### 🪲 Bug Fixes

- GUI: When the Bot Directories on the Select Bots for Battle window is updated, all selections are now being cleared.

## 📦 0.17.1 - Identifying a bot from Boot-up to Ticks - 15-Sep-2022

#### 🚀 Improvements

- [#43]: Possibility to identify bot from Process to Tick:
    - Added `sessionId` and `bootId` to these schemas: `bot-handshake`, `bot-state-with-id`, and `participants`

#### 🪲 Bug Fixes

- Bot API:
    - The `onWonRound(WonRoundEvent)` was not triggered as soon as the round has ended.
    - The blocking turn methods for turning the body, gun, and radar invoked `go()` twice internally making the turning
      turn in "step" and take the double amount of time.
    - Some events already handled were not removed from the event queue.

## 📦 0.17.0 - Introduction of process id - 06-Sep-2022

The _boot id_ concept introduced in release 0.16.0 has been rolled back and the _pid_ is used with the Booter again.
However, a new concept is introduced to replace the _boot id_, which is the _process id_.

When a client (bot, controller, observer) is connecting to a server, the server will generate a unique session id and
send to the client via the `server-handshake`. The session id is used to uniquely identify the running instance of a
client, and the client _must_ send back the session id when sending its handshake to the server, e.g. a `bot-handshake`.

The _session id_ is replacing the _boot id_ as the boot id is only available with bots being booted, and which might
only be unique locally, but across multiple systems. With the _session id_, all clients have a single and unique id.

#### 🚀 Improvements

- GUI:
    - Improved sorting of the bot directories list to be case-insensitive.

#### 🪲 Bug Fixes

- Server:
    - The `server-handshake` was missing the name and version.

## 📦 0.16.0 - Introduction of boot id - 31-Aug-2022

#### 🪲 Bug Fixes

- Bot API:
    - Fixed `waitFor(Condition)` so it executes before checking the condition the first time.
- Server
    - Fixed major bug where the firepower was not limited at the server side.
    - Adjusted gun to fire at gun direction for a new turn.
- GUI:
    - Issue with reading huge bot list from the booter when reading from stdin.

## 📦 0.15.0 - Added fire assistance - 17-Aug-2022

#### 🚀 Improvements

Fire assistance:

- Added fire assistance known from the original Robocode game. Fire assistance is useful for bots with limited
  aiming capabilities as it will help the bot by firing directly at a scanned bot when the gun is fired, which is a
  very simple aiming strategy.
- When fire assistance is enabled the gun will fire towards the center of the scanned bot when all these conditions
  are met:
    - The gun is fired (`setFire` and `fire`)
    - The radar is scanning a bot _when_ firing the gun (`onScannedBot`, `setRescan`, `rescan`)
    - The gun and radar are pointing in the exact the same direction. You can call `setAdjustRadarForGunTurn(false)` to
      align the gun and radar and make sure not to turn the radar beside the gun.
- When calling `setAdjustRadarForGunTurn(true)` then fire assistance will automatically be disabled, and when calling
  `setAdjustRadarForGunTurn(false)` then fire assistance will automatically be disabled.
- Added new `setFireAssist(enable)` to enable and disable the fire assistance explicitly.

GUI:

- Updated various hover help texts for the dialog used for starting battles.

Bot info:

- The `gamesTypes` field is no longer required with the JSON config file of a bot. When it omitted, the bot will be able
  to participate in _all_ game types. When defined, the bot will only be able to participate in battles with the game
  type(s) defined within this field.
- The `gameTypes` field has been removed from the sample bots, as all sample bots can participate in any game type.
  At least for now.

#### 🪲 Bug Fixes

- GUI & Booter:
    - Fixed major bug as the GUI and booter did not filter out bots based on their selected game types.
    - Fixed issue with parsing JSON bot info file for the optional fields `description`, `countryCodes`, `homepage`,
      causing an issue with loading a bot, when these fields were omitted.
    - Fixed issue with parsing json content within the JSON bot info due to text encoding.
- Bot API:
    - Corrected the description of the `onScannedBot()` event handler.
- Server:
    - TPS: When TPS was set to 0 and the battle was restarted, the battle ran in max TPS.

## 📦 0.14.3 - Fixed setting adjustment turns - 07-Aug-2022

#### 🪲 Bug Fixes

- GUI:
    - NullPointerException when running robocode-tankroyale-gui-0.14.2.jar ([#38])
- Server:
    - `AdjustRadarForBodyTurn` had no effect on the server side.
    - `updateBotTurnRatesAndDirections` did not work properly with adjustments for body and gun turn when
      using `setAdjustGunForBodyTurn`, `setAdjustRadarForGunTurn`, and `setAdjustRadarForBodyTurn`.
- Sample bots
    - Updated Corners to start at random corner when a new battle is started.

## 📦 0.14.2 - Added Velocity Bot - 29-Jul-2022

#### 🚀 Improvements

- Bot API:
    - The run() method is now forced to stop/abort (in case the run method enters and infinite loop).
- Server:
    - Bots are not "sliding" along walls anymore when hitting those.
- Sample bots
    - Added _VelocityBot_ that demonstrates use of turn rates.

#### 🪲 Bug Fixes

- Bot API:
    - Setting the turn rates with the `Bot` class did not work properly (bot, gun, and radar did not turn at all).
- Server:
    - Fixed calculation of 1st, 2nd, and 3rd places with the end results.
    - Fixed issue with restarting a game that has ended.
    - Removal of NullPointerExceptions occurring with max TPS.
- GUI:
    - TPS:
        - Loop could occur when typing in the TPS, where TPS would continuously change to different values.
        - Setting the TPS to max could be reset to default TPS when restarting the battle or GUI.
    - GUI client was registered multiple times with the server.

## 📦 0.14.1 - Added BotInfo builder - 14-Jul-2022

#### 🚀 Improvements

- Bot API:
    - BotInfo:
        - A builder has been provided for creating `BotInfo` instances.
        - Size constraints have been added for the individual `BotInfo` fields/methods.
        - Various bugfixes for BotInfo.
    - GameTypes:
        - Added missing game type for "classic" game + updated documentation.

## 📦 0.14.0 - Adjustments for bot events - 03-Jul-2022

#### Changes

- Bot API:
    - Adjusted the bot events to make it easier to make a bridge between legacy Robocode bots and Tank Royale
      later ([#12]).
    - Introduced `BotDeathEvent` and `HitByBulletEvent`.
    - Made priority values for`DefaultEventPriority` public, and changed event priority order to match the original
      Robocode game.
    - Bot event priorities can now be read and changed.
- GUI:
    - The Pause/Resume and Stop button are now disabled when the battle is stopped.
- Schema:
    - Replaced `$type` with `type` to make it possible to use more code generators ([#31]).

## 📦 0.13.4 - GUI improvements + bugfix - 06-Jun-2022

#### 🪲 Bug Fixes

- Bot API for Java:
    - Major bugfix with `getTurnRemaining()` ([#28]), which returned the wrong value. This could be seen with the sample
      bot, Crazy, which did not turn correctly.

#### Changes

- GUI:
    - **Del Key**: It is now possible to use the Del key to remove a selected bot item on the Booted Bots (to unboot),
      Joined Bots, and Selected Bot lists when selecting bots for a new battle.
    - **Unboot All**: An `← Unboot All` button has been added right below the `← Unboot` button.
    - **TPS**:
        - The last used TPS (Turns Per Second) is now restored when starting up the GUI again.
        - Added a "Default TPS" button to reset the TPS to the default setting (30 TPS).
    - **Tool tips**: Added tool tip texts on the Control panel.

## 📦 0.13.3 - Stabilization of Bot APIs - 01-Jun-2022

#### 🪲 Bug Fixes

- Bot API:
    - Fix for running bots under macOS/bash when bot directory contains whitespaces ([#20]).
    - New fix for issue [#17] (Blocking bot functions do not
      stop bot after finishing)
    - Fix for `setForward(POSITIVE_INFINITE)` which moved the bot slowly forward with no
      acceleration ([#26]).
    - Fixed issue where the event queue was not disabled if `run()` method threw an exception, causing the event queue
      to reach its max limit of unprocessed 256 events.
    - Fixed issue with events being handled 1 turn later than they
      happened ([#8])
- Bot API for Java:
    - Fixed: `IllegalArgumentException: -Infinity is not a valid double value as per JSON specification`
- Server
    - Fixed various issues with invoking SkippedTurns ([#8])
- GUI:
    - When stopping a battle and starting a new one, the Pause/Resume and Stop buttons were disabled.

## 📦 0.13.2 - Fixing issue #23 - 19-May-2022

#### 🪲 Bug Fixes

- Bot API for .Net:
    - Setting Bot.TargetSpeed did not set the distance to travel.
    - Fixed issue with turning the body, gun, and radar as first and only thing ([#22], [#23]).
    - Fixed issue with event queue reaching max after bot has terminated execution ([#23]).
- Bot APIs:
    - Added missing documentation about using positive and negative infinity values when moving and turning.

## 📦 0.13.1 - Fixing event queue + country codes - 18-May-2022

#### 🪲 Bug Fixes

- Bot APIs:
    - Fixed issue with rescanning and interrupting current event handler. Redesigned the event queue.
    - Fixed issue with dangling threads not been stopped (interrupted) correctly.
- Bot API for .Net:
    - Fixed issue with country codes (on macOS) which also caused boot up problems for .Net based bots running under
      macOS ([#20]).
    - Fixed issue with bots stopping doing actions when battle is restarted. E.g. the Corners sample bot was affected by
      this issue.

#### Changes

- Bot API:
    - Order of priorities was changed, so higher priority values gives higher priority.
- Sample bots:
    - Optimized TrackFire after fixing rescanning issue.

## 📦 0.13.0 - Bot API for .Net 6 - 03-May-2022

#### Changes

- Bot API:
    - Upgraded the .Net version of the bot API for .Net 6.0 as .Net 5.0 is soon EOL.
    - The id was removed from `BotResults`, and `GameEndedEvent` will only return a single `BotResult` containing
      the battle results for the bot (instead of a list containing results from all bots).
    - Added setting and getting 'adjusting radar for body turn'.
    - The `scan()` and `setScan()` methods were renamed to `rescan()` and `setRescan()`.
    - Added `setInterruptible(boolean interruptible)` / `Interruptable = [bool]` to allow restarting an event handler
      while it is processing an earlier event.
- GUI:
    - A tooltip text has been added to the 'Start button' that shows the minimum or maximum number of participants
      required for starting the battle.
- Protocol:
    - Removal of the `speed` field of the `bullet-state` as the speed can be calculated as: `20 - 3 x power`.
      Hence, there is no need to transfer this information over the network.
    - Moved id from `bot-results-for-bot` to `bot-results-for-observer`.
    - The `scan` field on `bot-intent` was renamed to `rescan`.

#### 🪲 Bug Fixes

- Bot API:
    - Blocking bot functions do not stop bot after finishing ([#17]).
    - Fixed issue where event queue would overflow with unhandled events when a Bot´s `run()` method has ended.
- GUI:
    - The 'Start game' button is now disabled when the minimum or maximum number of participants is not met.

## 📦 0.12.0 - Single stepping battle - 17-Apr-2022

#### Changes

- GUI:
    - Added 'Next turn' button beside the pause button in with the control panel to useful for single-stepping a
      battle, e.g. when debugging your bot.
    - Improvements to the battle dialog for selecting game type and bots for a new battle.
        - Added button for setting up rules.
        - Added tooltip texts.
- Protocol:
    - Removal of rgb-value type from the protocol of Bot APIs.
- Bot API:
    - The `Color.fromRgb()` has been replaced by `Color.fromString()`.

#### 🪲 Bug Fixes

- Bot API:
    - Make sure the bot terminates (system exit) upon a connection error to prevent dangling bot processes, which
      is usually occurring when terminating the UI, which closes the bot connections.
- GUI:
    - When dragging the battle arena, the graphics were not updated while dragging.

## 📦 0.11.2 - Fix restart issue - 12-Apr-2022

#### 🪲 Bug Fixes

- Battle does not restart ([#10]).
- Bot API did not stop thread when GameAbortedEvent occurred (when restarting).
- When restarting, a two or more games could be started on the server.

## 📦 0.11.1 - Patch for the GUI - 07-Apr-2022

#### 🪲 Bug Fixes

- ConcurrentModificationException could occur for `BotSelectionPanel.updateJoinedBots()`. Could not create a new battle.
- Fixed issue with starting a new battle from the menu with Battle → 'Start Battle' a second time.

#### Changes

- "Restart server" has been renamed into "Reboot Server", and the server and battle is fully stopped, and bots are
  disconnected. Confirmation dialog for rebooting now differ between the reboot is a user action or due to a changed
  server setting.
- Control panel (Pause/Resume, Stop, Restart, TPS) is now always shown when first battle has been started. Various
  improvements were done to the control panel.
- A busy cursor is now (automatically) shown when an operation takes some time to perform.

## 📦 0.11.0 - Initial position feature - 02-Apr-2022

#### 🪲 Bug Fixes

- Fixes for building Java artifacts to deploy to Maven artifactory.
- Bot API:
    - Replaced the environment variable BOT_URL (deprecated) with BOT_HOMEPAGE.
- Bot API for .Net:
    - Added missing public Bot(BotInfo, Uri, string serverSecret) constructor.

#### Changes

- Implemented initial position feature:
    - Add an `initialPosition` field in the JSON file for your bot with a value like `50,50,90` to request a starting
      coordinate at (50,50) with the bot heading toward 90°.
    - A `--enable-initial-position` (or the short version `-I`) must be set to enable the initial positions feature on
      the server. If initial position is not enabled, the bot will start at a random position.
    - Initial positions can be set from the menu with Config → Debug Options → Enable initial start position.
    - The Target.json file of the Target sample has been updated with an `initialPosition` to demonstrate this feature.
- Updated the SpinBot sample bot for C# to demonstrate the use of `BotInfo.FromConfiguration(IConfiguration)`.
- The config file named `misc.properties` has been renamed into `config.properties` and the `server-url` setting was
  moved to the `server.properties` file.
- When the server settings are changed on the GUI, the user will be asked if the server should be rebooted to let the
  changes take effect.

## 📦 0.10.0 - Bot API improvements - 24-Mar-2022

#### 🪲 Bug Fixes

- Fixed MyFirstBot.java (sample bot) not running.
- Various bug fixes were found in the Bot APIs, and missing get/set methods were added.
- Selected bots were not removed from the New Battle dialog when bots are disconnecting.
- Booter did not transfer environment variables to bot processes from GUI.

#### Changes

- Moved documentation from robocode.dev to [GitHub Pages].
- Changed the default server port from 80 to 7654 to avoid the use of `sudo` before `java` command (ports above 1023
  does not need `sudo`)
- Bot APIs: Moved constants to a Constants class.
- Bot APIs: Introduced a Color class for representing colors.
- Bot API for .Net: Some Set/Get methods were refactored into properties for e.g. speed, turn rates, and colors.
- Bot API for .Net: Lots of optimizations were made.

#### 🚀 Improvements

- Bot handshake has been extended to include server secret with the bot-handshake and the BaseBot class has been
  extended for setting this as input parameter in the constructor.
- Server secret has been split into *controller/observer secrets* and *bot secrets*
    - It is now possible to supply multiple server secrets
- Client is disconnected when sending a wrong secret to the server.
    - Bot API now writes out status-code and the reason for disconnecting when it is due to a wrong secret.

## 📦 0.9.12 - 23-Jan-2022

- First alpha version was released! 🚀😀

[#4]: https://github.com/robocode-dev/tank-royale/issues/4

[#8]: https://github.com/robocode-dev/tank-royale/discussions/8

[#12]: https://github.com/robocode-dev/tank-royale/issues/12

[#17]: https://github.com/robocode-dev/tank-royale/discussions/17

[#20]: https://github.com/robocode-dev/tank-royale/discussions/20

[#22]: https://github.com/robocode-dev/tank-royale/issues/22

[#23]: https://github.com/robocode-dev/tank-royale/issues/23

[#26]: https://github.com/robocode-dev/tank-royale/discussions/26

[#28]: https://github.com/robocode-dev/tank-royale/issues/28

[#31]: https://github.com/robocode-dev/tank-royale/issues/31

[#38]: https://github.com/robocode-dev/tank-royale/issues/38

[#43]: https://github.com/robocode-dev/tank-royale/issues/43

[#45]: https://github.com/robocode-dev/tank-royale/issues/45

[#46]: https://github.com/robocode-dev/tank-royale/issues/46

[#52]: https://github.com/robocode-dev/tank-royale/discussions/52#discussioncomment-4332072

[#53]: https://github.com/robocode-dev/tank-royale/issues/53

[#60]: https://github.com/robocode-dev/tank-royale/issues/60

[BotInfo/BotHandshake]: https://github.com/robocode-dev/tank-royale/blob/master/schema/schemas/bot-handshake.yaml

[BotInfo.FromConfiguration(IConfiguration)]: https://robocode-dev.github.io/tank-royale/api/dotnet/api/Robocode.TankRoyale.BotApi.BotInfo.html#Robocode_TankRoyale_BotApi_BotInfo_FromConfiguration_Microsoft_Extensions_Configuration_IConfiguration_

[sounds releases]: https://github.com/robocode-dev/sounds/releases

[GitHub Pages]: https://robocode-dev.github.io/tank-royale/

[ANSI escape code]: https://en.wikipedia.org/w/index.php?title=ANSI_escape_code<|MERGE_RESOLUTION|>--- conflicted
+++ resolved
@@ -1,6 +1,5 @@
 # Versions
 
-<<<<<<< HEAD
 ## 📦 0.20.0 - Added bot teams
 
 #### 🚀 Improvements
@@ -20,7 +19,7 @@
     - Added `Directory Filter` dropdown for filter on bots and teams.
     - The results window now aggregates scores for teams as well as bots, got a wider "Name" column, some column names
       were changed, and got tooltips on the value fields.
-=======
+
 ## 📦 0.19.3 - In progress
 
 #### 🚀 Improvements
@@ -34,7 +33,6 @@
 
 - GUI:
     - Fixed issue, where the battle graphics was not displayed when starting the battle.
->>>>>>> be974f46
 
 ## 📦 0.19.2 - Added bot properties tab - 05-Apr-2023
 
@@ -594,6 +592,8 @@
 
 [#60]: https://github.com/robocode-dev/tank-royale/issues/60
 
+[#66]: https://github.com/robocode-dev/tank-royale/issues/66
+
 [BotInfo/BotHandshake]: https://github.com/robocode-dev/tank-royale/blob/master/schema/schemas/bot-handshake.yaml
 
 [BotInfo.FromConfiguration(IConfiguration)]: https://robocode-dev.github.io/tank-royale/api/dotnet/api/Robocode.TankRoyale.BotApi.BotInfo.html#Robocode_TankRoyale_BotApi_BotInfo_FromConfiguration_Microsoft_Extensions_Configuration_IConfiguration_
