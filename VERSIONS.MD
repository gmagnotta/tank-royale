# Versions

<<<<<<< HEAD
## 📦 In progress - Added bot teams
=======
## 📦 0.19.1 - Maintenance - 26-Feb-2023
>>>>>>> c10db6ad

#### 🚀 Improvements

- Booter:
    - Updated, so it can launch a team by booting all bots within the team.
    - Changed the name of the `run` command into `boot`.
    - Changed command option `-T` into `-g` for filtering on game rules.
    - Added `--botsOnly` and corresponding `-b` option flag for filtering on bots only (excluding teams).
    - Added `--teamsOnly` and corresponding `-t` option flag for filtering on teams only (excluding bots).
    - Bot API:
        - TODO
- Schema:
    - Renamed `bot-results-for-bot` and `bot-results-for-observer` into `results-for-bot` and `results-for-observer` as
      participants now include teams, and not just bots.
- GUI:
<<<<<<< HEAD
    - Console windows for bots and server support 3-bit and 4-bit [ANSI colors][ANSI escape code] (foreground and
      background) and simple text formatting.
    - Added `Directory Filter` dropdown for filter on bots and teams.
    - The results window now aggregates scores for teams as well as bots, got a wider "Name" column, some column names
      were changed, and got tooltips on the value fields.
    - Direct3D and OpenGL acceleration is now disabled under Windows.
    - Added `bot died` info to the bot console.
=======
    - Console windows for bots and the server now supports 3-bit and 4-bit [ANSI colors][ANSI escape code] (foreground
      and background) and simple text formatting.
    - Added `bot died` info to the bot console.
    - Direct3D and OpenGL acceleration is now disabled under Windows. You can add those yourself when you start up
      the GUI using the `java` command. Read more about it
      [here](https://docs.oracle.com/javase/7/docs/technotes/guides/2d/flags.html).
>>>>>>> c10db6ad

#### 🪲 Bug Fixes

- Server:
    - [#60]: The round-ended event was not sent, in the round when the game ended.
- GUI:
    - Joined Bots list was not updated (removing bots) when the game is aborted.
    - The properties `sun.java2d.d3d`, `sun.java2d.noddraw`, and `sun.java2d.opengl` is now omitted under macOS.
<<<<<<< HEAD
    - Fixed label colors for field showing country codes (with flags).
    - Sometimes flags where "empty" when clicking on a joined bot.
=======
    - Fixed label colors for fields showing country codes (with flags).
    - Sometimes flags were "empty" when clicking on a joined bot.
>>>>>>> c10db6ad
- Bot API for .Net:
    - Issue where the `Game Types` field was overwritten by `Country Codes` (could be seen on the UI).

## 📦 0.19.0 - Added bot console windows - 28-Jan-2023

#### 🚀 Improvements

- GUI:
    - A side panel has been added to the right side of the battle view with buttons for each participant bot. When
      clicking one of these buttons, a bot console window is opened that prints out the standard output (stdout) and
      standard error (stderr) from the bot.
    - Added 'OK', 'Clear', and 'Copy to clipboard' buttons to the server log window.
    - Renamed buttons named "Dismiss", used for closing dialogs, to "OK".
- Bot API:
    - When a bot is booted, its standard output (stdout) and standard error (stderr) streams are redirected to the bot
      intent sent to the server, which forwards the data to the observers, making it possible to show stdout and stderr
      in the bot console windows.
    - [#46]: The `RoundEndedEvent` now contains a `results` field containing the accumulated results by the end of a
      round.
- Schema:
    - [#46]: The `round-ended-event` has been split up into `round-ended-event-for-bot` that provides only results for a
      bot,
      and `round-ended-event-for-observer` that provides the results for all bots for observers.

#### 🪲 Bug Fixes

- Bot API:
    - `setAdjustRadarForGunTurn()` was made compatible with orig. Robocode.
    - Fixed issues with moving and turning, which could override the set target speed and turn rates, when these had
      been set explicitly on the API.

## 📦 0.18.0 - Improvements to the Bot APIs - 18-Dec-2022

#### 🪲 Bug Fixes

- Bot API:
    - [#52]: The Bot API used comma-separated strings for `authors`, `countryCodes`, and `gameTypes` when parsing
      the `BotInfo` schema even though the [BotInfo/BotHandshake] uses string arrays. This was fixed to keep Bot APIs
      consistent with the schemas.
    - [#53]: Major bug where each bot received the bullet states of _all_ bullets on the battle arena, including bullets
      fired by other bots, and not just the bullets fired by the bot itself.
    - ~~Fixed issues with moving and turning, which could override the set target speed and turn rates, when these had
      been set explicitly on the API.~~
    - Reading the turn rates and target speed for the current turn did not reflect if the turn rate and/or target speed
      had been set for the current turn.
- Bot API for .Net:
    - Setting the max speed and max turn rates for the body, gun, and radar did not work.
- GUI app:
    - Fixed rendering issues on Windows (and Linux?) when using accelerated hardware, by setting these Java properties
    - as defaults:
        - `sun.java2d.d3d=false` (turn off use of Direct3D)
        - `sun.java2d.noddraw=true` (no use of Direct Draw)
        - `sun.java2d.opengl=true` (turn on OpenGL)

#### 🚀 Improvements

- Bot API:
    - `addCondition()` and `removeCondition()` now returns a boolean value instead of void.
    - Condition can take an optional lambda expression as an input parameter as an alternative to overriding the test()
      method.
    - Added more test units, which did show bugs within the Bot API for both Java and .Net.
    - The event priority order was reversed to match the order used with the original Robocode.

## 📦 0.17.4 - Maintenance - 16-Oct-2022

#### 🚀 Improvements

- Server:
    - Added `--tps` option to the server for setting the initial Turns Per Second (TPS).
    - Fire assistant is now only activated, when both the radar and gun are pointing in the same direction for two turns
      in a row (like original Robocode).
- GUI App:
    - Switched the order of the Game Type dropdown and Setup Rules button.
    - The positioning of the battle view is now controlled by dragging the mouse, instead of clicking.
    - Now sends the current tps to the server when changing game type.
    - Added `Help` menu item under the Help menu, which opens browser to the documentation of the GUI application.
- Release
    - All Java artifacts are now sent to Maven Central, i.e. Bot API, GUI Application, Server, and Booter.
    - New assets are now added to releases: Server and Booter
    - Added build scripts to automated creating (draft) releases using GitHub REST API.
    - Improved layout for release notes.
    - Optimized ProGuard rules for compressing the Booter and Server jar archives even more, making the jar archive for
      the GUI smaller as well.

#### 🪲 Bug Fixes

- Bot API and GUI App: Fixed various concurrency issues.

## 📦 0.17.3 - Maintenance - 02-Oct-2022

#### ⚡ Changes

- [#43]: Possibility to identify bot from Process to Tick:
    - Went back to boot process `pid` instead of using the `boot id`.

#### 🚀 Improvements

- Sample bots: Improved the Fire sample bot by removing unnecessary code.

#### 🪲 Bug Fixes

- Server:
    - The fire assistant was not always activated.
    - [#45]: Server is kidnapping CPU cycles
        - Game is now aborted, when the last bot participating in a battle is leaving (disconnecting).
        - Timer used for turn timeout was not stopped, when a battle had ended/aborted.
        - Freeing heap memory used for storing game state when game is ended/aborted.

## 📦 0.17.2 - Added sounds - 20-Sep-2022

#### 🚀 Improvements

- GUI/Sounds: [#4]: Fire and Explosion Sounds:
    - Added feature to play sounds to the GUI application.
    - Added Sound Options to configure sounds.
    - Note that sound files are distributed independently besides the gui application from the [sounds releases].
- GUI: Moved the ~~Dismiss~~OK button on the Bot Root Directories configuration down under the Add and Remove buttons,
  and adjusted the size of the dialog.

#### 🪲 Bug Fixes

- GUI: When the Bot Directories on the Select Bots for Battle window is updated, all selections are now being cleared.

## 📦 0.17.1 - Identifying a bot from Boot-up to Ticks - 15-Sep-2022

#### 🚀 Improvements

- [#43]: Possibility to identify bot from Process to Tick:
    - Added `sessionId` and `bootId` to these schemas: `bot-handshake`, `bot-state-with-id`, and `participants`

#### 🪲 Bug Fixes

- Bot API:
    - The `onWonRound(WonRoundEvent)` was not triggered as soon as the round has ended.
    - The blocking turn methods for turning the body, gun, and radar invoked `go()` twice internally making the turning
      turn in "step" and take the double amount of time.
    - Some events already handled were not removed from the event queue.

## 📦 0.17.0 - Introduction of process id - 06-Sep-2022

The _boot id_ concept introduced in release 0.16.0 has been rolled back and the _pid_ is used with the Booter again.
However, a new concept is introduced to replace the _boot id_, which is the _process id_.

When a client (bot, controller, observer) is connecting to a server, the server will generate a unique session id and
send to the client via the `server-handshake`. The session id is used to uniquely identify the running instance of a
client, and the client _must_ send back the session id when sending its handshake to the server, e.g. a `bot-handshake`.

The _session id_ is replacing the _boot id_ as the boot id is only available with bots being booted, and which might
only be unique locally, but across multiple systems. With the _session id_, all clients have a single and unique id.

#### 🚀 Improvements

- GUI:
    - Improved sorting of the bot directories list to be case-insensitive.

#### 🪲 Bug Fixes

- Server:
    - The `server-handshake` was missing the name and version.

## 📦 0.16.0 - Introduction of boot id - 31-Aug-2022

#### 🪲 Bug Fixes

- Bot API:
    - Fixed `waitFor(Condition)` so it executes before checking the condition the first time.
- Server
    - Fixed major bug where the firepower was not limited at the server side.
    - Adjusted gun to fire at gun direction for a new turn.
- GUI:
    - Issue with reading huge bot list from the booter when reading from stdin.

## 📦 0.15.0 - Added fire assistance - 17-Aug-2022

#### 🚀 Improvements

Fire assistance:

- Added fire assistance known from the original Robocode game. Fire assistance is useful for bots with limited
  aiming capabilities as it will help the bot by firing directly at a scanned bot when the gun is fired, which is a
  very simple aiming strategy.
- When fire assistance is enabled the gun will fire towards the center of the scanned bot when all these conditions
  are met:
    - The gun is fired (`setFire` and `fire`)
    - The radar is scanning a bot _when_ firing the gun (`onScannedBot`, `setRescan`, `rescan`)
    - The gun and radar are pointing in the exact the same direction. You can call `setAdjustRadarForGunTurn(false)` to
      align the gun and radar and make sure not to turn the radar beside the gun.
- When calling `setAdjustRadarForGunTurn(true)` then fire assistance will automatically be disabled, and when calling
  `setAdjustRadarForGunTurn(false)` then fire assistance will automatically be disabled.
- Added new `setFireAssist(enable)` to enable and disable the fire assistance explicitly.

GUI:

- Updated various hover help texts for the dialog used for starting battles.

Bot info:

- The `gamesTypes` field is no longer required with the JSON config file of a bot. When it omitted, the bot will be able
  to participate in _all_ game types. When defined, the bot will only be able to participate in battles with the game
  type(s) defined within this field.
- The `gameTypes` field has been removed from the sample bots, as all sample bots can participate in any game type.
  At least for now.

#### 🪲 Bug Fixes

- GUI & Booter:
    - Fixed major bug as the GUI and booter did not filter out bots based on their selected game types.
    - Fixed issue with parsing JSON bot info file for the optional fields `description`, `countryCodes`, `homepage`,
      causing an issue with loading a bot, when these fields were omitted.
    - Fixed issue with parsing json content within the JSON bot info due to text encoding.
- Bot API:
    - Corrected the description of the `onScannedBot()` event handler.
- Server:
    - TPS: When TPS was set to 0 and the battle was restarted, the battle ran in max TPS.

## 📦 0.14.3 - Fixed setting adjustment turns - 07-Aug-2022

#### 🪲 Bug Fixes

- GUI:
    - NullPointerException when running robocode-tankroyale-gui-0.14.2.jar ([#38])
- Server:
    - `AdjustRadarForBodyTurn` had no effect on the server side.
    - `updateBotTurnRatesAndDirections` did not work properly with adjustments for body and gun turn when
      using `setAdjustGunForBodyTurn`, `setAdjustRadarForGunTurn`, and `setAdjustRadarForBodyTurn`.
- Sample bots
    - Updated Corners to start at random corner when a new battle is started.

## 📦 0.14.2 - Added Velocity Bot - 29-Jul-2022

#### 🚀 Improvements

- Bot API:
    - The run() method is now forced to stop/abort (in case the run method enters and infinite loop).
- Server:
    - Bots are not "sliding" along walls anymore when hitting those.
- Sample bots
    - Added _VelocityBot_ that demonstrates use of turn rates.

#### 🪲 Bug Fixes

- Bot API:
    - Setting the turn rates with the `Bot` class did not work properly (bot, gun, and radar did not turn at all).
- Server:
    - Fixed calculation of 1st, 2nd, and 3rd places with the end results.
    - Fixed issue with restarting a game that has ended.
    - Removal of NullPointerExceptions occurring with max TPS.
- GUI:
    - TPS:
        - Loop could occur when typing in the TPS, where TPS would continuously change to different values.
        - Setting the TPS to max could be reset to default TPS when restarting the battle or GUI.
    - GUI client was registered multiple times with the server.

## 📦 0.14.1 - Added BotInfo builder - 14-Jul-2022

#### 🚀 Improvements

- Bot API:
    - BotInfo:
        - A builder has been provided for creating `BotInfo` instances.
        - Size constraints have been added for the individual `BotInfo` fields/methods.
        - Various bugfixes for BotInfo.
    - GameTypes:
        - Added missing game type for "classic" game + updated documentation.

## 📦 0.14.0 - Adjustments for bot events - 03-Jul-2022

#### Changes

- Bot API:
    - Adjusted the bot events to make it easier to make a bridge between legacy Robocode bots and Tank Royale
      later ([#12]).
    - Introduced `BotDeathEvent` and `HitByBulletEvent`.
    - Made priority values for`DefaultEventPriority` public, and changed event priority order to match the original
      Robocode game.
    - Bot event priorities can now be read and changed.
- GUI:
    - The Pause/Resume and Stop button are now disabled when the battle is stopped.
- Schema:
    - Replaced `$type` with `type` to make it possible to use more code generators ([#31]).

## 📦 0.13.4 - GUI improvements + bugfix - 06-Jun-2022

#### 🪲 Bug Fixes

- Bot API for Java:
    - Major bugfix with `getTurnRemaining()` ([#28]), which returned the wrong value. This could be seen with the sample
      bot, Crazy, which did not turn correctly.

#### Changes

- GUI:
    - **Del Key**: It is now possible to use the Del key to remove a selected bot item on the Booted Bots (to unboot),
      Joined Bots, and Selected Bot lists when selecting bots for a new battle.
    - **Unboot All**: An `← Unboot All` button has been added right below the `← Unboot` button.
    - **TPS**:
        - The last used TPS (Turns Per Second) is now restored when starting up the GUI again.
        - Added a "Default TPS" button to reset the TPS to the default setting (30 TPS).
    - **Tool tips**: Added tool tip texts on the Control panel.

## 📦 0.13.3 - Stabilization of Bot APIs - 01-Jun-2022

#### 🪲 Bug Fixes

- Bot API:
    - Fix for running bots under macOS/bash when bot directory contains whitespaces ([#20]).
    - New fix for issue [#17] (Blocking bot functions do not
      stop bot after finishing)
    - Fix for `setForward(POSITIVE_INFINITE)` which moved the bot slowly forward with no
      acceleration ([#26]).
    - Fixed issue where the event queue was not disabled if `run()` method threw an exception, causing the event queue
      to reach its max limit of unprocessed 256 events.
    - Fixed issue with events being handled 1 turn later than they
      happened ([#8])
- Bot API for Java:
    - Fixed: `IllegalArgumentException: -Infinity is not a valid double value as per JSON specification`
- Server
    - Fixed various issues with invoking SkippedTurns ([#8])
- GUI:
    - When stopping a battle and starting a new one, the Pause/Resume and Stop buttons were disabled.

## 📦 0.13.2 - Fixing issue #23 - 19-May-2022

#### 🪲 Bug Fixes

- Bot API for .Net:
    - Setting Bot.TargetSpeed did not set the distance to travel.
    - Fixed issue with turning the body, gun, and radar as first and only thing ([#22], [#23]).
    - Fixed issue with event queue reaching max after bot has terminated execution ([#23]).
- Bot APIs:
    - Added missing documentation about using positive and negative infinity values when moving and turning.

## 📦 0.13.1 - Fixing event queue + country codes - 18-May-2022

#### 🪲 Bug Fixes

- Bot APIs:
    - Fixed issue with rescanning and interrupting current event handler. Redesigned the event queue.
    - Fixed issue with dangling threads not been stopped (interrupted) correctly.
- Bot API for .Net:
    - Fixed issue with country codes (on macOS) which also caused boot up problems for .Net based bots running under
      macOS ([#20]).
    - Fixed issue with bots stopping doing actions when battle is restarted. E.g. the Corners sample bot was affected by
      this issue.

#### Changes

- Bot API:
    - Order of priorities was changed, so higher priority values gives higher priority.
- Sample bots:
    - Optimized TrackFire after fixing rescanning issue.

## 📦 0.13.0 - Bot API for .Net 6 - 03-May-2022

#### Changes

- Bot API:
    - Upgraded the .Net version of the bot API for .Net 6.0 as .Net 5.0 is soon EOL.
    - The id was removed from `BotResults`, and `GameEndedEvent` will only return a single `BotResult` containing
      the battle results for the bot (instead of a list containing results from all bots).
    - Added setting and getting 'adjusting radar for body turn'.
    - The `scan()` and `setScan()` methods were renamed to `rescan()` and `setRescan()`.
    - Added `setInterruptible(boolean interruptible)` / `Interruptable = [bool]` to allow restarting an event handler
      while it is processing an earlier event.
- GUI:
    - A tooltip text has been added to the 'Start button' that shows the minimum or maximum number of participants
      required for starting the battle.
- Protocol:
    - Removal of the `speed` field of the `bullet-state` as the speed can be calculated as: `20 - 3 x power`.
      Hence, there is no need to transfer this information over the network.
    - Moved id from `bot-results-for-bot` to `bot-results-for-observer`.
    - The `scan` field on `bot-intent` was renamed to `rescan`.

#### 🪲 Bug Fixes

- Bot API:
    - Blocking bot functions do not stop bot after finishing ([#17]).
    - Fixed issue where event queue would overflow with unhandled events when a Bot´s `run()` method has ended.
- GUI:
    - The 'Start game' button is now disabled when the minimum or maximum number of participants is not met.

## 📦 0.12.0 - Single stepping battle - 17-Apr-2022

#### Changes

- GUI:
    - Added 'Next turn' button beside the pause button in with the control panel to useful for single-stepping a
      battle, e.g. when debugging your bot.
    - Improvements to the battle dialog for selecting game type and bots for a new battle.
        - Added button for setting up rules.
        - Added tooltip texts.
- Protocol:
    - Removal of rgb-value type from the protocol of Bot APIs.
- Bot API:
    - The `Color.fromRgb()` has been replaced by `Color.fromString()`.

#### 🪲 Bug Fixes

- Bot API:
    - Make sure the bot terminates (system exit) upon a connection error to prevent dangling bot processes, which
      is usually occurring when terminating the UI, which closes the bot connections.
- GUI:
    - When dragging the battle arena, the graphics were not updated while dragging.

## 📦 0.11.2 - Fix restart issue - 12-Apr-2022

#### 🪲 Bug Fixes

- Battle does not restart ([#10]).
- Bot API did not stop thread when GameAbortedEvent occurred (when restarting).
- When restarting, a two or more games could be started on the server.

## 📦 0.11.1 - Patch for the GUI - 07-Apr-2022

#### 🪲 Bug Fixes

- ConcurrentModificationException could occur for `BotSelectionPanel.updateJoinedBots()`. Could not create a new battle.
- Fixed issue with starting a new battle from the menu with Battle → 'Start Battle' a second time.

#### Changes

- "Restart server" has been renamed into "Reboot Server", and the server and battle is fully stopped, and bots are
  disconnected. Confirmation dialog for rebooting now differ between the reboot is a user action or due to a changed
  server setting.
- Control panel (Pause/Resume, Stop, Restart, TPS) is now always shown when first battle has been started. Various
  improvements were done to the control panel.
- A busy cursor is now (automatically) shown when an operation takes some time to perform.

## 📦 0.11.0 - Initial position feature - 02-Apr-2022

#### 🪲 Bug Fixes

- Fixes for building Java artifacts to deploy to Maven artifactory.
- Bot API:
    - Replaced the environment variable BOT_URL (deprecated) with BOT_HOMEPAGE.
- Bot API for .Net:
    - Added missing public Bot(BotInfo, Uri, string serverSecret) constructor.

#### Changes

- Implemented initial position feature:
    - Add an `initialPosition` field in the JSON file for your bot with a value like `50,50,90` to request a starting
      coordinate at (50,50) with the bot heading toward 90°.
    - A `--enable-initial-position` (or the short version `-I`) must be set to enable the initial positions feature on
      the server. If initial position is not enabled, the bot will start at a random position.
    - Initial positions can be set from the menu with Config → Debug Options → Enable initial start position.
    - The Target.json file of the Target sample has been updated with an `initialPosition` to demonstrate this feature.
- Updated the SpinBot sample bot for C# to demonstrate the use of `BotInfo.FromConfiguration(IConfiguration)`.
- The config file named `misc.properties` has been renamed into `config.properties` and the `server-url` setting was
  moved to the `server.properties` file.
- When the server settings are changed on the GUI, the user will be asked if the server should be rebooted to let the
  changes take effect.

## 📦 0.10.0 - Bot API improvements - 24-Mar-2022

#### 🪲 Bug Fixes

- Fixed MyFirstBot.java (sample bot) not running.
- Various bug fixes were found in the Bot APIs, and missing get/set methods were added.
- Selected bots were not removed from the New Battle dialog when bots are disconnecting.
- Booter did not transfer environment variables to bot processes from GUI.

#### Changes

- Moved documentation from robocode.dev to [GitHub Pages].
- Changed the default server port from 80 to 7654 to avoid the use of `sudo` before `java` command (ports above 1023
  does not need `sudo`)
- Bot APIs: Moved constants to a Constants class.
- Bot APIs: Introduced a Color class for representing colors.
- Bot API for .Net: Some Set/Get methods were refactored into properties for e.g. speed, turn rates, and colors.
- Bot API for .Net: Lots of optimizations were made.

#### 🚀 Improvements

- Bot handshake has been extended to include server secret with the bot-handshake and the BaseBot class has been
  extended for setting this as input parameter in the constructor.
- Server secret has been split into *controller/observer secrets* and *bot secrets*
    - It is now possible to supply multiple server secrets
- Client is disconnected when sending a wrong secret to the server.
    - Bot API now writes out status-code and the reason for disconnecting when it is due to a wrong secret.

## 📦 0.9.12 - 23-Jan-2022

- First alpha version was released! 🚀😀

[#4]: https://github.com/robocode-dev/tank-royale/issues/4

[#8]: https://github.com/robocode-dev/tank-royale/discussions/8

[#12]: https://github.com/robocode-dev/tank-royale/issues/12

[#17]: https://github.com/robocode-dev/tank-royale/discussions/17

[#20]: https://github.com/robocode-dev/tank-royale/discussions/20

[#22]: https://github.com/robocode-dev/tank-royale/issues/22

[#23]: https://github.com/robocode-dev/tank-royale/issues/23

[#26]: https://github.com/robocode-dev/tank-royale/discussions/26

[#28]: https://github.com/robocode-dev/tank-royale/issues/28

[#31]: https://github.com/robocode-dev/tank-royale/issues/31

[#38]: https://github.com/robocode-dev/tank-royale/issues/38

[#43]: https://github.com/robocode-dev/tank-royale/issues/43

[#45]: https://github.com/robocode-dev/tank-royale/issues/45

[#46]: https://github.com/robocode-dev/tank-royale/issues/46

[#52]: https://github.com/robocode-dev/tank-royale/discussions/52#discussioncomment-4332072

[#53]: https://github.com/robocode-dev/tank-royale/issues/53

[#60]: https://github.com/robocode-dev/tank-royale/issues/60

[BotInfo/BotHandshake]: https://github.com/robocode-dev/tank-royale/blob/master/schema/schemas/bot-handshake.yaml

[BotInfo.FromConfiguration(IConfiguration)]: https://robocode-dev.github.io/tank-royale/api/dotnet/api/Robocode.TankRoyale.BotApi.BotInfo.html#Robocode_TankRoyale_BotApi_BotInfo_FromConfiguration_Microsoft_Extensions_Configuration_IConfiguration_

[sounds releases]: https://github.com/robocode-dev/sounds/releases

[GitHub Pages]: https://robocode-dev.github.io/tank-royale/

[ANSI escape code]: https://en.wikipedia.org/w/index.php?title=ANSI_escape_code<|MERGE_RESOLUTION|>--- conflicted
+++ resolved
@@ -1,10 +1,6 @@
 # Versions
 
-<<<<<<< HEAD
-## 📦 In progress - Added bot teams
-=======
-## 📦 0.19.1 - Maintenance - 26-Feb-2023
->>>>>>> c10db6ad
+## 📦 0.20.0 - Added bot teams
 
 #### 🚀 Improvements
 
@@ -20,22 +16,32 @@
     - Renamed `bot-results-for-bot` and `bot-results-for-observer` into `results-for-bot` and `results-for-observer` as
       participants now include teams, and not just bots.
 - GUI:
-<<<<<<< HEAD
-    - Console windows for bots and server support 3-bit and 4-bit [ANSI colors][ANSI escape code] (foreground and
-      background) and simple text formatting.
     - Added `Directory Filter` dropdown for filter on bots and teams.
     - The results window now aggregates scores for teams as well as bots, got a wider "Name" column, some column names
       were changed, and got tooltips on the value fields.
-    - Direct3D and OpenGL acceleration is now disabled under Windows.
-    - Added `bot died` info to the bot console.
-=======
+
+## 📦 0.19.1 - Maintenance - 26-Feb-2023
+
+#### 🚀 Improvements
+
+- Booter:
+    - Updated, so it can launch a team by booting all bots within the team.
+    - Changed the name of the `run` command into `boot`.
+    - Changed command option `-T` into `-g` for filtering on game rules.
+    - Added `--botsOnly` and corresponding `-b` option flag for filtering on bots only (excluding teams).
+    - Added `--teamsOnly` and corresponding `-t` option flag for filtering on teams only (excluding bots).
+    - Bot API:
+        - TODO
+- Schema:
+    - Renamed `bot-results-for-bot` and `bot-results-for-observer` into `results-for-bot` and `results-for-observer` as
+      participants now include teams, and not just bots.
+- GUI:
     - Console windows for bots and the server now supports 3-bit and 4-bit [ANSI colors][ANSI escape code] (foreground
       and background) and simple text formatting.
     - Added `bot died` info to the bot console.
     - Direct3D and OpenGL acceleration is now disabled under Windows. You can add those yourself when you start up
       the GUI using the `java` command. Read more about it
       [here](https://docs.oracle.com/javase/7/docs/technotes/guides/2d/flags.html).
->>>>>>> c10db6ad
 
 #### 🪲 Bug Fixes
 
@@ -44,13 +50,8 @@
 - GUI:
     - Joined Bots list was not updated (removing bots) when the game is aborted.
     - The properties `sun.java2d.d3d`, `sun.java2d.noddraw`, and `sun.java2d.opengl` is now omitted under macOS.
-<<<<<<< HEAD
-    - Fixed label colors for field showing country codes (with flags).
-    - Sometimes flags where "empty" when clicking on a joined bot.
-=======
     - Fixed label colors for fields showing country codes (with flags).
     - Sometimes flags were "empty" when clicking on a joined bot.
->>>>>>> c10db6ad
 - Bot API for .Net:
     - Issue where the `Game Types` field was overwritten by `Country Codes` (could be seen on the UI).
 
