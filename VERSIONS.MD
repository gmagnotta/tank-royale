# Versions

<<<<<<< HEAD
## 📦 0.20.0 - Added bot teams

#### 🚀 Improvements

- Booter:
    - Updated, so it can launch a team by booting all bots within the team.
    - Changed the name of the `run` command into `boot`.
    - Changed command option `-T` into `-g` for filtering on game rules.
    - Added `--botsOnly` and corresponding `-b` option flag for filtering on bots only (excluding teams).
    - Added `--teamsOnly` and corresponding `-t` option flag for filtering on teams only (excluding bots).
    - Bot API:
        - TODO
- Schema:
    - Renamed `bot-results-for-bot` and `bot-results-for-observer` into `results-for-bot` and `results-for-observer` as
      participants now include teams, and not just bots.
- GUI:
    - Added `Directory Filter` dropdown for filter on bots and teams.
    - The results window now aggregates scores for teams as well as bots, got a wider "Name" column, some column names
      were changed, and got tooltips on the value fields.
=======
## 📦 0.19.2 - Added bot properties tab - 05-Apr-2023

#### 🚀 Improvements

- GUI:
    - A new Properties tab was added to the bot console, which shows the values of all bot properties for the current
      turn. This is useful for viewing the exact values and for debugging a bot.
    - When displaying an arena bigger than the window showing the battle, the window is now zooming into the battle
      arena automatically so that the visual field fits into the window.

#### 🪲 Bug Fixes

- GUI:
    - When changing the game type for a battle, the arena did not change visually to accommodate to a new size of the
      battle arena.
- Server:
    - [#66]: The server is not accepting the full range of ports.
>>>>>>> b577dc8d

## 📦 0.19.1 - Maintenance - 26-Feb-2023

#### 🚀 Improvements

- GUI:
    - Console windows for bots and the server now supports 3-bit and 4-bit [ANSI colors][ANSI escape code] (foreground
      and background) and simple text formatting.
    - Added `bot died` info to the bot console.
    - Direct3D and OpenGL acceleration is now disabled under Windows. You can add those yourself when you start up
      the GUI using the `java` command. Read more about it
      [here](https://docs.oracle.com/javase/7/docs/technotes/guides/2d/flags.html).

#### 🪲 Bug Fixes

- Server:
    - [#60]: The round-ended event was not sent, in the round when the game ended.
- GUI:
    - Joined Bots list was not updated (removing bots) when the game is aborted.
    - The properties `sun.java2d.d3d`, `sun.java2d.noddraw`, and `sun.java2d.opengl` is now omitted under macOS.
    - Fixed label colors for fields showing country codes (with flags).
    - Sometimes flags were "empty" when clicking on a joined bot.
- Bot API for .Net:
    - Issue where the `Game Types` field was overwritten by `Country Codes` (could be seen on the UI).

## 📦 0.19.0 - Added bot console windows - 28-Jan-2023

#### 🚀 Improvements

- GUI:
    - A side panel has been added to the right side of the battle view with buttons for each participant bot. When
      clicking one of these buttons, a bot console window is opened that prints out the standard output (stdout) and
      standard error (stderr) from the bot.
    - Added 'OK', 'Clear', and 'Copy to clipboard' buttons to the server log window.
    - Renamed buttons named "Dismiss", used for closing dialogs, to "OK".
- Bot API:
    - When a bot is booted, its standard output (stdout) and standard error (stderr) streams are redirected to the bot
      intent sent to the server, which forwards the data to the observers, making it possible to show stdout and stderr
      in the bot console windows.
    - [#46]: The `RoundEndedEvent` now contains a `results` field containing the accumulated results by the end of a
      round.
- Schema:
    - [#46]: The `round-ended-event` has been split up into `round-ended-event-for-bot` that provides only results for a
      bot,
      and `round-ended-event-for-observer` that provides the results for all bots for observers.

#### 🪲 Bug Fixes

- Bot API:
    - `setAdjustRadarForGunTurn()` was made compatible with orig. Robocode.
    - Fixed issues with moving and turning, which could override the set target speed and turn rates, when these had
      been set explicitly on the API.

## 📦 0.18.0 - Improvements to the Bot APIs - 18-Dec-2022

#### 🪲 Bug Fixes

- Bot API:
    - [#52]: The Bot API used comma-separated strings for `authors`, `countryCodes`, and `gameTypes` when parsing
      the `BotInfo` schema even though the [BotInfo/BotHandshake] uses string arrays. This was fixed to keep Bot APIs
      consistent with the schemas.
    - [#53]: Major bug where each bot received the bullet states of _all_ bullets on the battle arena, including bullets
      fired by other bots, and not just the bullets fired by the bot itself.
    - ~~Fixed issues with moving and turning, which could override the set target speed and turn rates, when these had
      been set explicitly on the API.~~
    - Reading the turn rates and target speed for the current turn did not reflect if the turn rate and/or target speed
      had been set for the current turn.
- Bot API for .Net:
    - Setting the max speed and max turn rates for the body, gun, and radar did not work.
- GUI app:
    - Fixed rendering issues on Windows (and Linux?) when using accelerated hardware, by setting these Java properties
    - as defaults:
        - `sun.java2d.d3d=false` (turn off use of Direct3D)
        - `sun.java2d.noddraw=true` (no use of Direct Draw)
        - `sun.java2d.opengl=true` (turn on OpenGL)

#### 🚀 Improvements

- Bot API:
    - `addCondition()` and `removeCondition()` now returns a boolean value instead of void.
    - Condition can take an optional lambda expression as an input parameter as an alternative to overriding the test()
      method.
    - Added more test units, which did show bugs within the Bot API for both Java and .Net.
    - The event priority order was reversed to match the order used with the original Robocode.

## 📦 0.17.4 - Maintenance - 16-Oct-2022

#### 🚀 Improvements

- Server:
    - Added `--tps` option to the server for setting the initial Turns Per Second (TPS).
    - Fire assistant is now only activated, when both the radar and gun are pointing in the same direction for two turns
      in a row (like original Robocode).
- GUI App:
    - Switched the order of the Game Type dropdown and Setup Rules button.
    - The positioning of the battle view is now controlled by dragging the mouse, instead of clicking.
    - Now sends the current tps to the server when changing game type.
    - Added `Help` menu item under the Help menu, which opens browser to the documentation of the GUI application.
- Release
    - All Java artifacts are now sent to Maven Central, i.e. Bot API, GUI Application, Server, and Booter.
    - New assets are now added to releases: Server and Booter
    - Added build scripts to automated creating (draft) releases using GitHub REST API.
    - Improved layout for release notes.
    - Optimized ProGuard rules for compressing the Booter and Server jar archives even more, making the jar archive for
      the GUI smaller as well.

#### 🪲 Bug Fixes

- Bot API and GUI App: Fixed various concurrency issues.

## 📦 0.17.3 - Maintenance - 02-Oct-2022

#### ⚡ Changes

- [#43]: Possibility to identify bot from Process to Tick:
    - Went back to boot process `pid` instead of using the `boot id`.

#### 🚀 Improvements

- Sample bots: Improved the Fire sample bot by removing unnecessary code.

#### 🪲 Bug Fixes

- Server:
    - The fire assistant was not always activated.
    - [#45]: Server is kidnapping CPU cycles
        - Game is now aborted, when the last bot participating in a battle is leaving (disconnecting).
        - Timer used for turn timeout was not stopped, when a battle had ended/aborted.
        - Freeing heap memory used for storing game state when game is ended/aborted.

## 📦 0.17.2 - Added sounds - 20-Sep-2022

#### 🚀 Improvements

- GUI/Sounds: [#4]: Fire and Explosion Sounds:
    - Added feature to play sounds to the GUI application.
    - Added Sound Options to configure sounds.
    - Note that sound files are distributed independently besides the gui application from the [sounds releases].
- GUI: Moved the ~~Dismiss~~OK button on the Bot Root Directories configuration down under the Add and Remove buttons,
  and adjusted the size of the dialog.

#### 🪲 Bug Fixes

- GUI: When the Bot Directories on the Select Bots for Battle window is updated, all selections are now being cleared.

## 📦 0.17.1 - Identifying a bot from Boot-up to Ticks - 15-Sep-2022

#### 🚀 Improvements

- [#43]: Possibility to identify bot from Process to Tick:
    - Added `sessionId` and `bootId` to these schemas: `bot-handshake`, `bot-state-with-id`, and `participants`

#### 🪲 Bug Fixes

- Bot API:
    - The `onWonRound(WonRoundEvent)` was not triggered as soon as the round has ended.
    - The blocking turn methods for turning the body, gun, and radar invoked `go()` twice internally making the turning
      turn in "step" and take the double amount of time.
    - Some events already handled were not removed from the event queue.

## 📦 0.17.0 - Introduction of process id - 06-Sep-2022

The _boot id_ concept introduced in release 0.16.0 has been rolled back and the _pid_ is used with the Booter again.
However, a new concept is introduced to replace the _boot id_, which is the _process id_.

When a client (bot, controller, observer) is connecting to a server, the server will generate a unique session id and
send to the client via the `server-handshake`. The session id is used to uniquely identify the running instance of a
client, and the client _must_ send back the session id when sending its handshake to the server, e.g. a `bot-handshake`.

The _session id_ is replacing the _boot id_ as the boot id is only available with bots being booted, and which might
only be unique locally, but across multiple systems. With the _session id_, all clients have a single and unique id.

#### 🚀 Improvements

- GUI:
    - Improved sorting of the bot directories list to be case-insensitive.

#### 🪲 Bug Fixes

- Server:
    - The `server-handshake` was missing the name and version.

## 📦 0.16.0 - Introduction of boot id - 31-Aug-2022

#### 🪲 Bug Fixes

- Bot API:
    - Fixed `waitFor(Condition)` so it executes before checking the condition the first time.
- Server
    - Fixed major bug where the firepower was not limited at the server side.
    - Adjusted gun to fire at gun direction for a new turn.
- GUI:
    - Issue with reading huge bot list from the booter when reading from stdin.

## 📦 0.15.0 - Added fire assistance - 17-Aug-2022

#### 🚀 Improvements

Fire assistance:

- Added fire assistance known from the original Robocode game. Fire assistance is useful for bots with limited
  aiming capabilities as it will help the bot by firing directly at a scanned bot when the gun is fired, which is a
  very simple aiming strategy.
- When fire assistance is enabled the gun will fire towards the center of the scanned bot when all these conditions
  are met:
    - The gun is fired (`setFire` and `fire`)
    - The radar is scanning a bot _when_ firing the gun (`onScannedBot`, `setRescan`, `rescan`)
    - The gun and radar are pointing in the exact the same direction. You can call `setAdjustRadarForGunTurn(false)` to
      align the gun and radar and make sure not to turn the radar beside the gun.
- When calling `setAdjustRadarForGunTurn(true)` then fire assistance will automatically be disabled, and when calling
  `setAdjustRadarForGunTurn(false)` then fire assistance will automatically be disabled.
- Added new `setFireAssist(enable)` to enable and disable the fire assistance explicitly.

GUI:

- Updated various hover help texts for the dialog used for starting battles.

Bot info:

- The `gamesTypes` field is no longer required with the JSON config file of a bot. When it omitted, the bot will be able
  to participate in _all_ game types. When defined, the bot will only be able to participate in battles with the game
  type(s) defined within this field.
- The `gameTypes` field has been removed from the sample bots, as all sample bots can participate in any game type.
  At least for now.

#### 🪲 Bug Fixes

- GUI & Booter:
    - Fixed major bug as the GUI and booter did not filter out bots based on their selected game types.
    - Fixed issue with parsing JSON bot info file for the optional fields `description`, `countryCodes`, `homepage`,
      causing an issue with loading a bot, when these fields were omitted.
    - Fixed issue with parsing json content within the JSON bot info due to text encoding.
- Bot API:
    - Corrected the description of the `onScannedBot()` event handler.
- Server:
    - TPS: When TPS was set to 0 and the battle was restarted, the battle ran in max TPS.

## 📦 0.14.3 - Fixed setting adjustment turns - 07-Aug-2022

#### 🪲 Bug Fixes

- GUI:
    - NullPointerException when running robocode-tankroyale-gui-0.14.2.jar ([#38])
- Server:
    - `AdjustRadarForBodyTurn` had no effect on the server side.
    - `updateBotTurnRatesAndDirections` did not work properly with adjustments for body and gun turn when
      using `setAdjustGunForBodyTurn`, `setAdjustRadarForGunTurn`, and `setAdjustRadarForBodyTurn`.
- Sample bots
    - Updated Corners to start at random corner when a new battle is started.

## 📦 0.14.2 - Added Velocity Bot - 29-Jul-2022

#### 🚀 Improvements

- Bot API:
    - The run() method is now forced to stop/abort (in case the run method enters and infinite loop).
- Server:
    - Bots are not "sliding" along walls anymore when hitting those.
- Sample bots
    - Added _VelocityBot_ that demonstrates use of turn rates.

#### 🪲 Bug Fixes

- Bot API:
    - Setting the turn rates with the `Bot` class did not work properly (bot, gun, and radar did not turn at all).
- Server:
    - Fixed calculation of 1st, 2nd, and 3rd places with the end results.
    - Fixed issue with restarting a game that has ended.
    - Removal of NullPointerExceptions occurring with max TPS.
- GUI:
    - TPS:
        - Loop could occur when typing in the TPS, where TPS would continuously change to different values.
        - Setting the TPS to max could be reset to default TPS when restarting the battle or GUI.
    - GUI client was registered multiple times with the server.

## 📦 0.14.1 - Added BotInfo builder - 14-Jul-2022

#### 🚀 Improvements

- Bot API:
    - BotInfo:
        - A builder has been provided for creating `BotInfo` instances.
        - Size constraints have been added for the individual `BotInfo` fields/methods.
        - Various bugfixes for BotInfo.
    - GameTypes:
        - Added missing game type for "classic" game + updated documentation.

## 📦 0.14.0 - Adjustments for bot events - 03-Jul-2022

#### Changes

- Bot API:
    - Adjusted the bot events to make it easier to make a bridge between legacy Robocode bots and Tank Royale
      later ([#12]).
    - Introduced `BotDeathEvent` and `HitByBulletEvent`.
    - Made priority values for`DefaultEventPriority` public, and changed event priority order to match the original
      Robocode game.
    - Bot event priorities can now be read and changed.
- GUI:
    - The Pause/Resume and Stop button are now disabled when the battle is stopped.
- Schema:
    - Replaced `$type` with `type` to make it possible to use more code generators ([#31]).

## 📦 0.13.4 - GUI improvements + bugfix - 06-Jun-2022

#### 🪲 Bug Fixes

- Bot API for Java:
    - Major bugfix with `getTurnRemaining()` ([#28]), which returned the wrong value. This could be seen with the sample
      bot, Crazy, which did not turn correctly.

#### Changes

- GUI:
    - **Del Key**: It is now possible to use the Del key to remove a selected bot item on the Booted Bots (to unboot),
      Joined Bots, and Selected Bot lists when selecting bots for a new battle.
    - **Unboot All**: An `← Unboot All` button has been added right below the `← Unboot` button.
    - **TPS**:
        - The last used TPS (Turns Per Second) is now restored when starting up the GUI again.
        - Added a "Default TPS" button to reset the TPS to the default setting (30 TPS).
    - **Tool tips**: Added tool tip texts on the Control panel.

## 📦 0.13.3 - Stabilization of Bot APIs - 01-Jun-2022

#### 🪲 Bug Fixes

- Bot API:
    - Fix for running bots under macOS/bash when bot directory contains whitespaces ([#20]).
    - New fix for issue [#17] (Blocking bot functions do not
      stop bot after finishing)
    - Fix for `setForward(POSITIVE_INFINITE)` which moved the bot slowly forward with no
      acceleration ([#26]).
    - Fixed issue where the event queue was not disabled if `run()` method threw an exception, causing the event queue
      to reach its max limit of unprocessed 256 events.
    - Fixed issue with events being handled 1 turn later than they
      happened ([#8])
- Bot API for Java:
    - Fixed: `IllegalArgumentException: -Infinity is not a valid double value as per JSON specification`
- Server
    - Fixed various issues with invoking SkippedTurns ([#8])
- GUI:
    - When stopping a battle and starting a new one, the Pause/Resume and Stop buttons were disabled.

## 📦 0.13.2 - Fixing issue #23 - 19-May-2022

#### 🪲 Bug Fixes

- Bot API for .Net:
    - Setting Bot.TargetSpeed did not set the distance to travel.
    - Fixed issue with turning the body, gun, and radar as first and only thing ([#22], [#23]).
    - Fixed issue with event queue reaching max after bot has terminated execution ([#23]).
- Bot APIs:
    - Added missing documentation about using positive and negative infinity values when moving and turning.

## 📦 0.13.1 - Fixing event queue + country codes - 18-May-2022

#### 🪲 Bug Fixes

- Bot APIs:
    - Fixed issue with rescanning and interrupting current event handler. Redesigned the event queue.
    - Fixed issue with dangling threads not been stopped (interrupted) correctly.
- Bot API for .Net:
    - Fixed issue with country codes (on macOS) which also caused boot up problems for .Net based bots running under
      macOS ([#20]).
    - Fixed issue with bots stopping doing actions when battle is restarted. E.g. the Corners sample bot was affected by
      this issue.

#### Changes

- Bot API:
    - Order of priorities was changed, so higher priority values gives higher priority.
- Sample bots:
    - Optimized TrackFire after fixing rescanning issue.

## 📦 0.13.0 - Bot API for .Net 6 - 03-May-2022

#### Changes

- Bot API:
    - Upgraded the .Net version of the bot API for .Net 6.0 as .Net 5.0 is soon EOL.
    - The id was removed from `BotResults`, and `GameEndedEvent` will only return a single `BotResult` containing
      the battle results for the bot (instead of a list containing results from all bots).
    - Added setting and getting 'adjusting radar for body turn'.
    - The `scan()` and `setScan()` methods were renamed to `rescan()` and `setRescan()`.
    - Added `setInterruptible(boolean interruptible)` / `Interruptable = [bool]` to allow restarting an event handler
      while it is processing an earlier event.
- GUI:
    - A tooltip text has been added to the 'Start button' that shows the minimum or maximum number of participants
      required for starting the battle.
- Protocol:
    - Removal of the `speed` field of the `bullet-state` as the speed can be calculated as: `20 - 3 x power`.
      Hence, there is no need to transfer this information over the network.
    - Moved id from `bot-results-for-bot` to `bot-results-for-observer`.
    - The `scan` field on `bot-intent` was renamed to `rescan`.

#### 🪲 Bug Fixes

- Bot API:
    - Blocking bot functions do not stop bot after finishing ([#17]).
    - Fixed issue where event queue would overflow with unhandled events when a Bot´s `run()` method has ended.
- GUI:
    - The 'Start game' button is now disabled when the minimum or maximum number of participants is not met.

## 📦 0.12.0 - Single stepping battle - 17-Apr-2022

#### Changes

- GUI:
    - Added 'Next turn' button beside the pause button in with the control panel to useful for single-stepping a
      battle, e.g. when debugging your bot.
    - Improvements to the battle dialog for selecting game type and bots for a new battle.
        - Added button for setting up rules.
        - Added tooltip texts.
- Protocol:
    - Removal of rgb-value type from the protocol of Bot APIs.
- Bot API:
    - The `Color.fromRgb()` has been replaced by `Color.fromString()`.

#### 🪲 Bug Fixes

- Bot API:
    - Make sure the bot terminates (system exit) upon a connection error to prevent dangling bot processes, which
      is usually occurring when terminating the UI, which closes the bot connections.
- GUI:
    - When dragging the battle arena, the graphics were not updated while dragging.

## 📦 0.11.2 - Fix restart issue - 12-Apr-2022

#### 🪲 Bug Fixes

- Battle does not restart ([#10]).
- Bot API did not stop thread when GameAbortedEvent occurred (when restarting).
- When restarting, a two or more games could be started on the server.

## 📦 0.11.1 - Patch for the GUI - 07-Apr-2022

#### 🪲 Bug Fixes

- ConcurrentModificationException could occur for `BotSelectionPanel.updateJoinedBots()`. Could not create a new battle.
- Fixed issue with starting a new battle from the menu with Battle → 'Start Battle' a second time.

#### Changes

- "Restart server" has been renamed into "Reboot Server", and the server and battle is fully stopped, and bots are
  disconnected. Confirmation dialog for rebooting now differ between the reboot is a user action or due to a changed
  server setting.
- Control panel (Pause/Resume, Stop, Restart, TPS) is now always shown when first battle has been started. Various
  improvements were done to the control panel.
- A busy cursor is now (automatically) shown when an operation takes some time to perform.

## 📦 0.11.0 - Initial position feature - 02-Apr-2022

#### 🪲 Bug Fixes

- Fixes for building Java artifacts to deploy to Maven artifactory.
- Bot API:
    - Replaced the environment variable BOT_URL (deprecated) with BOT_HOMEPAGE.
- Bot API for .Net:
    - Added missing public Bot(BotInfo, Uri, string serverSecret) constructor.

#### Changes

- Implemented initial position feature:
    - Add an `initialPosition` field in the JSON file for your bot with a value like `50,50,90` to request a starting
      coordinate at (50,50) with the bot heading toward 90°.
    - A `--enable-initial-position` (or the short version `-I`) must be set to enable the initial positions feature on
      the server. If initial position is not enabled, the bot will start at a random position.
    - Initial positions can be set from the menu with Config → Debug Options → Enable initial start position.
    - The Target.json file of the Target sample has been updated with an `initialPosition` to demonstrate this feature.
- Updated the SpinBot sample bot for C# to demonstrate the use of `BotInfo.FromConfiguration(IConfiguration)`.
- The config file named `misc.properties` has been renamed into `config.properties` and the `server-url` setting was
  moved to the `server.properties` file.
- When the server settings are changed on the GUI, the user will be asked if the server should be rebooted to let the
  changes take effect.

## 📦 0.10.0 - Bot API improvements - 24-Mar-2022

#### 🪲 Bug Fixes

- Fixed MyFirstBot.java (sample bot) not running.
- Various bug fixes were found in the Bot APIs, and missing get/set methods were added.
- Selected bots were not removed from the New Battle dialog when bots are disconnecting.
- Booter did not transfer environment variables to bot processes from GUI.

#### Changes

- Moved documentation from robocode.dev to [GitHub Pages].
- Changed the default server port from 80 to 7654 to avoid the use of `sudo` before `java` command (ports above 1023
  does not need `sudo`)
- Bot APIs: Moved constants to a Constants class.
- Bot APIs: Introduced a Color class for representing colors.
- Bot API for .Net: Some Set/Get methods were refactored into properties for e.g. speed, turn rates, and colors.
- Bot API for .Net: Lots of optimizations were made.

#### 🚀 Improvements

- Bot handshake has been extended to include server secret with the bot-handshake and the BaseBot class has been
  extended for setting this as input parameter in the constructor.
- Server secret has been split into *controller/observer secrets* and *bot secrets*
    - It is now possible to supply multiple server secrets
- Client is disconnected when sending a wrong secret to the server.
    - Bot API now writes out status-code and the reason for disconnecting when it is due to a wrong secret.

## 📦 0.9.12 - 23-Jan-2022

- First alpha version was released! 🚀😀

[#4]: https://github.com/robocode-dev/tank-royale/issues/4

[#8]: https://github.com/robocode-dev/tank-royale/discussions/8

[#12]: https://github.com/robocode-dev/tank-royale/issues/12

[#17]: https://github.com/robocode-dev/tank-royale/discussions/17

[#20]: https://github.com/robocode-dev/tank-royale/discussions/20

[#22]: https://github.com/robocode-dev/tank-royale/issues/22

[#23]: https://github.com/robocode-dev/tank-royale/issues/23

[#26]: https://github.com/robocode-dev/tank-royale/discussions/26

[#28]: https://github.com/robocode-dev/tank-royale/issues/28

[#31]: https://github.com/robocode-dev/tank-royale/issues/31

[#38]: https://github.com/robocode-dev/tank-royale/issues/38

[#43]: https://github.com/robocode-dev/tank-royale/issues/43

[#45]: https://github.com/robocode-dev/tank-royale/issues/45

[#46]: https://github.com/robocode-dev/tank-royale/issues/46

[#52]: https://github.com/robocode-dev/tank-royale/discussions/52#discussioncomment-4332072

[#53]: https://github.com/robocode-dev/tank-royale/issues/53

[#60]: https://github.com/robocode-dev/tank-royale/issues/60

[#66]: https://github.com/robocode-dev/tank-royale/issues/66

[BotInfo/BotHandshake]: https://github.com/robocode-dev/tank-royale/blob/master/schema/schemas/bot-handshake.yaml

[BotInfo.FromConfiguration(IConfiguration)]: https://robocode-dev.github.io/tank-royale/api/dotnet/api/Robocode.TankRoyale.BotApi.BotInfo.html#Robocode_TankRoyale_BotApi_BotInfo_FromConfiguration_Microsoft_Extensions_Configuration_IConfiguration_

[sounds releases]: https://github.com/robocode-dev/sounds/releases

[GitHub Pages]: https://robocode-dev.github.io/tank-royale/

[ANSI escape code]: https://en.wikipedia.org/w/index.php?title=ANSI_escape_code<|MERGE_RESOLUTION|>--- conflicted
+++ resolved
@@ -1,6 +1,5 @@
 # Versions
 
-<<<<<<< HEAD
 ## 📦 0.20.0 - Added bot teams
 
 #### 🚀 Improvements
@@ -20,7 +19,7 @@
     - Added `Directory Filter` dropdown for filter on bots and teams.
     - The results window now aggregates scores for teams as well as bots, got a wider "Name" column, some column names
       were changed, and got tooltips on the value fields.
-=======
+
 ## 📦 0.19.2 - Added bot properties tab - 05-Apr-2023
 
 #### 🚀 Improvements
@@ -38,7 +37,6 @@
       battle arena.
 - Server:
     - [#66]: The server is not accepting the full range of ports.
->>>>>>> b577dc8d
 
 ## 📦 0.19.1 - Maintenance - 26-Feb-2023
 
@@ -580,8 +578,6 @@
 
 [#60]: https://github.com/robocode-dev/tank-royale/issues/60
 
-[#66]: https://github.com/robocode-dev/tank-royale/issues/66
-
 [BotInfo/BotHandshake]: https://github.com/robocode-dev/tank-royale/blob/master/schema/schemas/bot-handshake.yaml
 
 [BotInfo.FromConfiguration(IConfiguration)]: https://robocode-dev.github.io/tank-royale/api/dotnet/api/Robocode.TankRoyale.BotApi.BotInfo.html#Robocode_TankRoyale_BotApi_BotInfo_FromConfiguration_Microsoft_Extensions_Configuration_IConfiguration_
