--- conflicted
+++ resolved
@@ -6,6 +6,7 @@
 
 - [#43](https://github.com/robocode-dev/tank-royale/issues/43): Possibility to identify bot from Process to Tick:
     - Went back to boot process `pid` instead of using the `boot id`.
+- Bot API: The event priority order was reversed to be similar to the original Robocode.
 
 #### 🚀 Improvements
 
@@ -13,17 +14,7 @@
 
 #### 🪲 Bug Fixes
 
-<<<<<<< HEAD
 - Server: The fire assistant was not always activated.
-- Bot API: The event priority order was reversed to be similar to the original Robocode. 
-=======
-- Server:
-  - The fire assistant was not always activated.
-  - [#45](https://github.com/robocode-dev/tank-royale/issues/45): Server is kidnapping CPU cycles
-    - Game is now aborted, when the last bot participating in a battle is leaving (disconnecting).
-    - Timer used for turn timeout was not stopped, when a battle had ended/aborted.
-    - Freeing heap memory used for storing game state when game is ended/aborted.
->>>>>>> 077a040e
 
 ## 📦 0.17.2 - Added sounds - 20-Sep-2022
 
