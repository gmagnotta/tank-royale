--- conflicted
+++ resolved
@@ -1,6 +1,5 @@
 # Versions
 
-<<<<<<< HEAD
 ## 📦 0.20.0 - Added bot teams
 
 #### 🚀 Improvements
@@ -20,10 +19,6 @@
     - Added `Directory Filter` dropdown for filter on bots and teams.
     - The results window now aggregates scores for teams as well as bots, got a wider "Name" column, some column names
       were changed, and got tooltips on the value fields.
-=======
-- Fixed potential raise condition when connection to the server.
-- Fixed redundant/dangling event subscriptions to WebSocket client for the GUI application, when connection failed.
->>>>>>> 4c8e1587
 
 ## 📦 0.19.3 - Maintenance - 04-Aug-2023
 
@@ -607,6 +602,8 @@
 
 [#66]: https://github.com/robocode-dev/tank-royale/issues/66
 
+[#69]: https://github.com/robocode-dev/tank-royale/issues/69
+
 [BotInfo/BotHandshake]: https://github.com/robocode-dev/tank-royale/blob/master/schema/schemas/bot-handshake.yaml
 
 [BotInfo.FromConfiguration(IConfiguration)]: https://robocode-dev.github.io/tank-royale/api/dotnet/api/Robocode.TankRoyale.BotApi.BotInfo.html#Robocode_TankRoyale_BotApi_BotInfo_FromConfiguration_Microsoft_Extensions_Configuration_IConfiguration_
