# Versions

## 📦 0.19.0 - Added bot console windows

#### 🚀 Improvements

- GUI:
    - A side panel has been added to the right side of the battle view with buttons for each participant bot. When
      clicking one of these buttons, a bot console window is opened that prints out the standard output (stdout) and
      standard error (stderr) from the bot.
    - Added 'OK', 'Clear', and 'Copy to clipboard' buttons to the server log window.
    - Renamed buttons named "Dismiss", used for closing dialogs, to "OK".
- Bot API:
    - When a bot is booted, its standard output (stdout) and standard error (stderr) streams are redirected to the bot
      intent sent to the server, which forwards the data to the observers, making it possible to show stdout and stderr
      in the bot console windows.
<<<<<<< HEAD
 Round ended event:
    - The `round-ended-event` has been split into two separate events for observers and bots, where the
      new `round-ended-event-for-bot` now contains the accumulated results for the bot, and the new
      `round-ended-event-for-observer` contains the accumulated results for all bots.
    - The `RoundEndedEvent` in the Bot API has been extended to contain the accumulated bot results at the end of the
      round

#### 🚀 Improvements

- Bot API:
    - [#46]: The `RoundEndedEvent` now contains a `results` field containing the accumulated results by the end of a
      round.

=======
    - [#46]: The `RoundEndedEvent` now contains a `results` field containing the accumulated results by the end of a
      round.
>>>>>>> 860ff9cf
- Schema:
    - [#46]: The `round-ended-event` has been split up into `round-ended-event-for-bot` that provides only results for a
      bot,
      and `round-ended-event-for-observer` that provides the results for all bots for observers.

#### 🪲 Bug Fixes

- Bot API:
    - `setAdjustRadarForGunTurn()` was made compatible with orig. Robocode.
    - Fixed issues with moving and turning, which could override the set target speed and turn rates, when these had
      been set explicitly on the API.

## 📦 0.18.0 - Improvements to the Bot APIs - 18-Dec-2022

#### 🪲 Bug Fixes

- Bot API:
    - [#52]: The Bot API used comma-separated strings for `authors`, `countryCodes`, and `gameTypes` when parsing
      the `BotInfo` schema even though the [BotInfo/BotHandshake] uses string arrays. This was fixed to keep Bot APIs
      consistent with the schemas.
    - [#53]: Major bug where each bot received the bullet states of _all_ bullets on the battle arena, including bullets
      fired by other bots, and not just the bullets fired by the bot itself.
    - ~~Fixed issues with moving and turning, which could override the set target speed and turn rates, when these had
      been set explicitly on the API.~~
    - Reading the turn rates and target speed for the current turn did not reflect if the turn rate and/or target speed
      had been set for the current turn.
- Bot API for .Net:
    - Setting the max speed and max turn rates for the body, gun, and radar did not work.
- GUI app:
    - Fixed rendering issues on Windows (and Linux?) when using accelerated hardware, by setting these Java properties
    - as defaults:
        - `sun.java2d.d3d=false` (turn off use of Direct3D)
        - `sun.java2d.noddraw=true` (no use of Direct Draw)
        - `sun.java2d.opengl=true` (turn on OpenGL)

#### 🚀 Improvements

- Bot API:
    - `addCondition()` and `removeCondition()` now returns a boolean value instead of void.
    - Condition can take an optional lambda expression as an input parameter as an alternative to overriding the test()
      method.
    - Added more test units, which did show bugs within the Bot API for both Java and .Net.
    - The event priority order was reversed to match the order used with the original Robocode.

## 📦 0.17.4 - Maintenance - 16-Oct-2022

#### 🚀 Improvements

- Server:
    - Added `--tps` option to the server for setting the initial Turns Per Second (TPS).
    - Fire assistant is now only activated, when both the radar and gun are pointing in the same direction for two turns
      in a row (like original Robocode).
- GUI App:
    - Switched the order of the Game Type dropdown and Setup Rules button.
    - The positioning of the battle view is now controlled by dragging the mouse, instead of clicking.
    - Now sends the current tps to the server when changing game type.
    - Added `Help` menu item under the Help menu, which opens browser to the documentation of the GUI application.
- Release
    - All Java artifacts are now sent to Maven Central, i.e. Bot API, GUI Application, Server, and Booter.
    - New assets are now added to releases: Server and Booter
    - Added build scripts to automated creating (draft) releases using GitHub REST API.
    - Improved layout for release notes.
    - Optimized ProGuard rules for compressing the Booter and Server jar archives even more, making the jar archive for
      the GUI smaller as well.

#### 🪲 Bug Fixes

- Bot API and GUI App: Fixed various concurrency issues.

## 📦 0.17.3 - Maintenance - 02-Oct-2022

#### ⚡ Changes

- [#43]: Possibility to identify bot from Process to Tick:
    - Went back to boot process `pid` instead of using the `boot id`.

#### 🚀 Improvements

- Sample bots: Improved the Fire sample bot by removing unnecessary code.

#### 🪲 Bug Fixes

- Server:
    - The fire assistant was not always activated.
    - [#45]: Server is kidnapping CPU cycles
        - Game is now aborted, when the last bot participating in a battle is leaving (disconnecting).
        - Timer used for turn timeout was not stopped, when a battle had ended/aborted.
        - Freeing heap memory used for storing game state when game is ended/aborted.

## 📦 0.17.2 - Added sounds - 20-Sep-2022

#### 🚀 Improvements

- GUI/Sounds: [#4]: Fire and Explosion Sounds:
    - Added feature to play sounds to the GUI application.
    - Added Sound Options to configure sounds.
    - Note that sound files are distributed independently besides the gui application from the [sounds releases].
- GUI: Moved the ~~Dismiss~~OK button on the Bot Root Directories configuration down under the Add and Remove buttons,
  and adjusted the size of the dialog.

#### 🪲 Bug Fixes

- GUI: When the Bot Directories on the Select Bots for Battle window is updated, all selections are now being cleared.

## 📦 0.17.1 - Identifying a bot from Boot-up to Ticks - 15-Sep-2022

#### 🚀 Improvements

- [#43]: Possibility to identify bot from Process to Tick:
    - Added `sessionId` and `bootId` to these schemas: `bot-handshake`, `bot-state-with-id`, and `participants`

#### 🪲 Bug Fixes

- Bot API:
    - The `onWonRound(WonRoundEvent)` was not triggered as soon as the round has ended.
    - The blocking turn methods for turning the body, gun, and radar invoked `go()` twice internally making the turning
      turn in "step" and take the double amount of time.
    - Some events already handled were not removed from the event queue.

## 📦 0.17.0 - Introduction of process id - 06-Sep-2022

The _boot id_ concept introduced in release 0.16.0 has been rolled back and the _pid_ is used with the Booter again.
However, a new concept is introduced to replace the _boot id_, which is the _process id_.

When a client (bot, controller, observer) is connecting to a server, the server will generate a unique session id and
send to the client via the `server-handshake`. The session id is used to uniquely identify the running instance of a
client, and the client _must_ send back the session id when sending its handshake to the server, e.g. a `bot-handshake`.

The _session id_ is replacing the _boot id_ as the boot id is only available with bots being booted, and which might
only be unique locally, but across multiple systems. With the _session id_, all clients have a single and unique id.

#### 🚀 Improvements

- GUI:
    - Improved sorting of the bot directories list to be case-insensitive.

#### 🪲 Bug Fixes

- Server:
    - The `server-handshake` was missing the name and version.

## 📦 0.16.0 - Introduction of boot id - 31-Aug-2022

#### 🪲 Bug Fixes

- Bot API:
    - Fixed `waitFor(Condition)` so it executes before checking the condition the first time.
- Server
    - Fixed major bug where the firepower was not limited at the server side.
    - Adjusted gun to fire at gun direction for a new turn.
- GUI:
    - Issue with reading huge bot list from the booter when reading from stdin.

## 📦 0.15.0 - Added fire assistance - 17-Aug-2022

#### 🚀 Improvements

Fire assistance:

- Added fire assistance known from the original Robocode game. Fire assistance is useful for bots with limited
  aiming capabilities as it will help the bot by firing directly at a scanned bot when the gun is fired, which is a
  very simple aiming strategy.
- When fire assistance is enabled the gun will fire towards the center of the scanned bot when all these conditions
  are met:
    - The gun is fired (`setFire` and `fire`)
    - The radar is scanning a bot _when_ firing the gun (`onScannedBot`, `setRescan`, `rescan`)
    - The gun and radar are pointing in the exact the same direction. You can call `setAdjustRadarForGunTurn(false)` to
      align the gun and radar and make sure not to turn the radar beside the gun.
- When calling `setAdjustRadarForGunTurn(true)` then fire assistance will automatically be disabled, and when calling
  `setAdjustRadarForGunTurn(false)` then fire assistance will automatically be disabled.
- Added new `setFireAssist(enable)` to enable and disable the fire assistance explicitly.

GUI:

- Updated various hover help texts for the dialog used for starting battles.

Bot info:

- The `gamesTypes` field is no longer required with the JSON config file of a bot. When it omitted, the bot will be able
  to participate in _all_ game types. When defined, the bot will only be able to participate in battles with the game
  type(s) defined within this field.
- The `gameTypes` field has been removed from the sample bots, as all sample bots can participate in any game type.
  At least for now.

#### 🪲 Bug Fixes

- GUI & Booter:
    - Fixed major bug as the GUI and booter did not filter out bots based on their selected game types.
    - Fixed issue with parsing JSON bot info file for the optional fields `description`, `countryCodes`, `homepage`,
      causing an issue with loading a bot, when these fields were omitted.
    - Fixed issue with parsing json content within the JSON bot info due to text encoding.
- Bot API:
    - Corrected the description of the `onScannedBot()` event handler.
- Server:
    - TPS: When TPS was set to 0 and the battle was restarted, the battle ran in max TPS.

## 📦 0.14.3 - Fixed setting adjustment turns - 07-Aug-2022

#### 🪲 Bug Fixes

- GUI:
    - NullPointerException when running robocode-tankroyale-gui-0.14.2.jar ([#38])
- Server:
    - `AdjustRadarForBodyTurn` had no effect on the server side.
    - `updateBotTurnRatesAndDirections` did not work properly with adjustments for body and gun turn when
      using `setAdjustGunForBodyTurn`, `setAdjustRadarForGunTurn`, and `setAdjustRadarForBodyTurn`.
- Sample bots
    - Updated Corners to start at random corner when a new battle is started.

## 📦 0.14.2 - Added Velocity Bot - 29-Jul-2022

#### 🚀 Improvements

- Bot API:
    - The run() method is now forced to stop/abort (in case the run method enters and infinite loop).
- Server:
    - Bots are not "sliding" along walls anymore when hitting those.
- Sample bots
    - Added _VelocityBot_ that demonstrates use of turn rates.

#### 🪲 Bug Fixes

- Bot API:
    - Setting the turn rates with the `Bot` class did not work properly (bot, gun, and radar did not turn at all).
- Server:
    - Fixed calculation of 1st, 2nd, and 3rd places with the end results.
    - Fixed issue with restarting a game that has ended.
    - Removal of NullPointerExceptions occurring with max TPS.
- GUI:
    - TPS:
        - Loop could occur when typing in the TPS, where TPS would continuously change to different values.
        - Setting the TPS to max could be reset to default TPS when restarting the battle or GUI.
    - GUI client was registered multiple times with the server.

## 📦 0.14.1 - Added BotInfo builder - 14-Jul-2022

#### 🚀 Improvements

- Bot API:
    - BotInfo:
        - A builder has been provided for creating `BotInfo` instances.
        - Size constraints have been added for the individual `BotInfo` fields/methods.
        - Various bugfixes for BotInfo.
    - GameTypes:
        - Added missing game type for "classic" game + updated documentation.

## 📦 0.14.0 - Adjustments for bot events - 03-Jul-2022

#### Changes

- Bot API:
    - Adjusted the bot events to make it easier to make a bridge between legacy Robocode bots and Tank Royale
      later ([#12]).
    - Introduced `BotDeathEvent` and `HitByBulletEvent`.
    - Made priority values for`DefaultEventPriority` public, and changed event priority order to match the original
      Robocode game.
    - Bot event priorities can now be read and changed.
- GUI:
    - The Pause/Resume and Stop button are now disabled when the battle is stopped.
- Schema:
    - Replaced `$type` with `type` to make it possible to use more code generators ([#31]).

## 📦 0.13.4 - GUI improvements + bugfix - 06-Jun-2022

#### 🪲 Bug Fixes

- Bot API for Java:
    - Major bugfix with `getTurnRemaining()` ([#28]), which returned the wrong value. This could be seen with the sample
      bot, Crazy, which did not turn correctly.

#### Changes

- GUI:
    - **Del Key**: It is now possible to use the Del key to remove a selected bot item on the Booted Bots (to unboot),
      Joined Bots, and Selected Bot lists when selecting bots for a new battle.
    - **Unboot All**: An `← Unboot All` button has been added right below the `← Unboot` button.
    - **TPS**:
        - The last used TPS (Turns Per Second) is now restored when starting up the GUI again.
        - Added a "Default TPS" button to reset the TPS to the default setting (30 TPS).
    - **Tool tips**: Added tool tip texts on the Control panel.

## 📦 0.13.3 - Stabilization of Bot APIs - 01-Jun-2022

#### 🪲 Bug Fixes

- Bot API:
    - Fix for running bots under macOS/bash when bot directory contains whitespaces ([#20]).
    - New fix for issue [#17] (Blocking bot functions do not
      stop bot after finishing)
    - Fix for `setForward(POSITIVE_INFINITE)` which moved the bot slowly forward with no
      acceleration ([#26]).
    - Fixed issue where the event queue was not disabled if `run()` method threw an exception, causing the event queue
      to reach its max limit of unprocessed 256 events.
    - Fixed issue with events being handled 1 turn later than they
      happened ([#8])
- Bot API for Java:
    - Fixed: `IllegalArgumentException: -Infinity is not a valid double value as per JSON specification`
- Server
    - Fixed various issues with invoking SkippedTurns ([#8])
- GUI:
    - When stopping a battle and starting a new one, the Pause/Resume and Stop buttons were disabled.

## 📦 0.13.2 - Fixing issue #23 - 19-May-2022

#### 🪲 Bug Fixes

- Bot API for .Net:
    - Setting Bot.TargetSpeed did not set the distance to travel.
    - Fixed issue with turning the body, gun, and radar as first and only thing ([#22], [#23]).
    - Fixed issue with event queue reaching max after bot has terminated execution ([#23]).
- Bot APIs:
    - Added missing documentation about using positive and negative infinity values when moving and turning.

## 📦 0.13.1 - Fixing event queue + country codes - 18-May-2022

#### 🪲 Bug Fixes

- Bot APIs:
    - Fixed issue with rescanning and interrupting current event handler. Redesigned the event queue.
    - Fixed issue with dangling threads not been stopped (interrupted) correctly.
- Bot API for .Net:
    - Fixed issue with country codes (on macOS) which also caused boot up problems for .Net based bots running under
      macOS ([#20]).
    - Fixed issue with bots stopping doing actions when battle is restarted. E.g. the Corners sample bot was affected by
      this issue.

#### Changes

- Bot API:
    - Order of priorities was changed, so higher priority values gives higher priority.
- Sample bots:
    - Optimized TrackFire after fixing rescanning issue.

## 📦 0.13.0 - Bot API for .Net 6 - 03-May-2022

#### Changes

- Bot API:
    - Upgraded the .Net version of the bot API for .Net 6.0 as .Net 5.0 is soon EOL.
    - The id was removed from `BotResults`, and `GameEndedEvent` will only return a single `BotResult` containing
      the battle results for the bot (instead of a list containing results from all bots).
    - Added setting and getting 'adjusting radar for body turn'.
    - The `scan()` and `setScan()` methods were renamed to `rescan()` and `setRescan()`.
    - Added `setInterruptible(boolean interruptible)` / `Interruptable = [bool]` to allow restarting an event handler
      while it is processing an earlier event.
- GUI:
    - A tooltip text has been added to the 'Start button' that shows the minimum or maximum number of participants
      required for starting the battle.
- Protocol:
    - Removal of the `speed` field of the `bullet-state` as the speed can be calculated as: `20 - 3 x power`.
      Hence, there is no need to transfer this information over the network.
    - Moved id from `bot-results-for-bot` to `bot-results-for-observer`.
    - The `scan` field on `bot-intent` was renamed to `rescan`.

#### 🪲 Bug Fixes

- Bot API:
    - Blocking bot functions do not stop bot after finishing ([#17]).
    - Fixed issue where event queue would overflow with unhandled events when a Bot´s `run()` method has ended.
- GUI:
    - The 'Start game' button is now disabled when the minimum or maximum number of participants is not met.

## 📦 0.12.0 - Single stepping battle - 17-Apr-2022

#### Changes

- GUI:
    - Added 'Next turn' button beside the pause button in with the control panel to useful for single-stepping a
      battle, e.g. when debugging your bot.
    - Improvements to the battle dialog for selecting game type and bots for a new battle.
        - Added button for setting up rules.
        - Added tooltip texts.
- Protocol:
    - Removal of rgb-value type from the protocol of Bot APIs.
- Bot API:
    - The `Color.fromRgb()` has been replaced by `Color.fromString()`.

#### 🪲 Bug Fixes

- Bot API:
    - Make sure the bot terminates (system exit) upon a connection error to prevent dangling bot processes, which
      is usually occurring when terminating the UI, which closes the bot connections.
- GUI:
    - When dragging the battle arena, the graphics were not updated while dragging.

## 📦 0.11.2 - Fix restart issue - 12-Apr-2022

#### 🪲 Bug Fixes

- Battle does not restart ([#10]).
- Bot API did not stop thread when GameAbortedEvent occurred (when restarting).
- When restarting, a two or more games could be started on the server.

## 📦 0.11.1 - Patch for the GUI - 07-Apr-2022

#### 🪲 Bug Fixes

- ConcurrentModificationException could occur for `BotSelectionPanel.updateJoinedBots()`. Could not create a new battle.
- Fixed issue with starting a new battle from the menu with Battle → 'Start Battle' a second time.

#### Changes

- "Restart server" has been renamed into "Reboot Server", and the server and battle is fully stopped, and bots are
  disconnected. Confirmation dialog for rebooting now differ between the reboot is a user action or due to a changed
  server setting.
- Control panel (Pause/Resume, Stop, Restart, TPS) is now always shown when first battle has been started. Various
  improvements were done to the control panel.
- A busy cursor is now (automatically) shown when an operation takes some time to perform.

## 📦 0.11.0 - Initial position feature - 02-Apr-2022

#### 🪲 Bug Fixes

- Fixes for building Java artifacts to deploy to Maven artifactory.
- Bot API:
    - Replaced the environment variable BOT_URL (deprecated) with BOT_HOMEPAGE.
- Bot API for .Net:
    - Added missing public Bot(BotInfo, Uri, string serverSecret) constructor.

#### Changes

- Implemented initial position feature:
    - Add an `initialPosition` field in the JSON file for your bot with a value like `50,50,90` to request a starting
      coordinate at (50,50) with the bot heading toward 90°.
    - A `--enable-initial-position` (or the short version `-I`) must be set to enable the initial positions feature on
      the server. If initial position is not enabled, the bot will start at a random position.
    - Initial positions can be set from the menu with Config → Debug Options → Enable initial start position.
    - The Target.json file of the Target sample has been updated with an `initialPosition` to demonstrate this feature.
- Updated the SpinBot sample bot for C# to demonstrate the use of `BotInfo.FromConfiguration(IConfiguration)`.
- The config file named `misc.properties` has been renamed into `config.properties` and the `server-url` setting was
  moved to the `server.properties` file.
- When the server settings are changed on the GUI, the user will be asked if the server should be rebooted to let the
  changes take effect.

## 📦 0.10.0 - Bot API improvements - 24-Mar-2022

#### 🪲 Bug Fixes

- Fixed MyFirstBot.java (sample bot) not running.
- Various bug fixes were found in the Bot APIs, and missing get/set methods were added.
- Selected bots were not removed from the New Battle dialog when bots are disconnecting.
- Booter did not transfer environment variables to bot processes from GUI.

#### Changes

- Moved documentation from robocode.dev to [GitHub Pages].
- Changed the default server port from 80 to 7654 to avoid the use of `sudo` before `java` command (ports above 1023
  does not need `sudo`)
- Bot APIs: Moved constants to a Constants class.
- Bot APIs: Introduced a Color class for representing colors.
- Bot API for .Net: Some Set/Get methods were refactored into properties for e.g. speed, turn rates, and colors.
- Bot API for .Net: Lots of optimizations were made.

#### 🚀 Improvements

- Bot handshake has been extended to include server secret with the bot-handshake and the BaseBot class has been
  extended for setting this as input parameter in the constructor.
- Server secret has been split into *controller/observer secrets* and *bot secrets*
    - It is now possible to supply multiple server secrets
- Client is disconnected when sending a wrong secret to the server.
    - Bot API now writes out status-code and the reason for disconnecting when it is due to a wrong secret.

## 📦 0.9.12 - 23-Jan-2022

- First alpha version was released! 🚀😀

[#4]: https://github.com/robocode-dev/tank-royale/issues/4

[#8]: https://github.com/robocode-dev/tank-royale/discussions/8

[#12]: https://github.com/robocode-dev/tank-royale/issues/12

[#17]: https://github.com/robocode-dev/tank-royale/discussions/17

[#20]: https://github.com/robocode-dev/tank-royale/discussions/20

[#22]: https://github.com/robocode-dev/tank-royale/issues/22

[#23]: https://github.com/robocode-dev/tank-royale/issues/23

[#26]: https://github.com/robocode-dev/tank-royale/discussions/26

[#28]: https://github.com/robocode-dev/tank-royale/issues/28

[#31]: https://github.com/robocode-dev/tank-royale/issues/31

[#38]: https://github.com/robocode-dev/tank-royale/issues/38

[#43]: https://github.com/robocode-dev/tank-royale/issues/43

[#45]: https://github.com/robocode-dev/tank-royale/issues/45

[#46]: https://github.com/robocode-dev/tank-royale/issues/46

[#52]: https://github.com/robocode-dev/tank-royale/discussions/52#discussioncomment-4332072

[#53]: https://github.com/robocode-dev/tank-royale/issues/53

[BotInfo/BotHandshake]: https://github.com/robocode-dev/tank-royale/blob/master/schema/schemas/bot-handshake.yaml

[BotInfo.FromConfiguration(IConfiguration)]: https://robocode-dev.github.io/tank-royale/api/dotnet/api/Robocode.TankRoyale.BotApi.BotInfo.html#Robocode_TankRoyale_BotApi_BotInfo_FromConfiguration_Microsoft_Extensions_Configuration_IConfiguration_

[sounds releases]: https://github.com/robocode-dev/sounds/releases

[GitHub Pages]: https://robocode-dev.github.io/tank-royale/<|MERGE_RESOLUTION|>--- conflicted
+++ resolved
@@ -14,24 +14,8 @@
     - When a bot is booted, its standard output (stdout) and standard error (stderr) streams are redirected to the bot
       intent sent to the server, which forwards the data to the observers, making it possible to show stdout and stderr
       in the bot console windows.
-<<<<<<< HEAD
- Round ended event:
-    - The `round-ended-event` has been split into two separate events for observers and bots, where the
-      new `round-ended-event-for-bot` now contains the accumulated results for the bot, and the new
-      `round-ended-event-for-observer` contains the accumulated results for all bots.
-    - The `RoundEndedEvent` in the Bot API has been extended to contain the accumulated bot results at the end of the
-      round
-
-#### 🚀 Improvements
-
-- Bot API:
     - [#46]: The `RoundEndedEvent` now contains a `results` field containing the accumulated results by the end of a
       round.
-
-=======
-    - [#46]: The `RoundEndedEvent` now contains a `results` field containing the accumulated results by the end of a
-      round.
->>>>>>> 860ff9cf
 - Schema:
     - [#46]: The `round-ended-event` has been split up into `round-ended-event-for-bot` that provides only results for a
       bot,
@@ -524,8 +508,6 @@
 
 [#45]: https://github.com/robocode-dev/tank-royale/issues/45
 
-[#46]: https://github.com/robocode-dev/tank-royale/issues/46
-
 [#52]: https://github.com/robocode-dev/tank-royale/discussions/52#discussioncomment-4332072
 
 [#53]: https://github.com/robocode-dev/tank-royale/issues/53
