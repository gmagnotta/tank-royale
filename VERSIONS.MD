# Versions

<<<<<<< HEAD
## 📦 0.20.0 - Added bot teams

#### 🚀 Improvements

- Booter:
    - Updated, so it can launch a team by booting all bots within the team.
    - Changed the name of the `run` command into `boot`.
    - Changed command option `-T` into `-g` for filtering on game rules.
    - Added `--botsOnly` and corresponding `-b` option flag for filtering on bots only (excluding teams).
    - Added `--teamsOnly` and corresponding `-t` option flag for filtering on teams only (excluding bots).
    - Bot API:
        - TODO
- Schema:
    - Renamed `bot-results-for-bot` and `bot-results-for-observer` into `results-for-bot` and `results-for-observer` as
      participants now include teams, and not just bots.
- GUI:
    - Added `Directory Filter` dropdown for filter on bots and teams.
    - The results window now aggregates scores for teams as well as bots, got a wider "Name" column, some column names
      were changed, and got tooltips on the value fields.

## 📦 0.19.3 - In progress
=======
## 📦 0.19.3 - Maintenance - 04-Aug-2023
>>>>>>> 7a775bbb

#### 🚀 Improvements

- Server and Booter:
    - The command-line options and commands are now case-insensitive.
    - Changed `--botSecrets` and `--controllerSecrets` into `--bot-secrets` and `--controller-secrets`.
- GUI:
    - The standard output and standard error messages are now being cached within the GUI for the current round for the
      individual bots, so the history of the round is available when opening the bot consoles.
    - Changed the display name of the bot on the bot buttons and bot console title.

#### 🪲 Bug Fixes

- Server:
    - Allow bots to connect to non-localhost addresses (PR [#69]).
- Bot API:
    - Fixed broken unit test for .Net.
- GUI:
    - Fixed issue, where the battle graphics was not displayed when starting the battle.
    - Fixed calculation of 1st, 2nd, and 3rd places.

## 📦 0.19.2 - Added bot properties tab - 05-Apr-2023

#### 🚀 Improvements

- GUI:
    - A new Properties tab was added to the bot console, which shows the values of all bot properties for the current
      turn. This is useful for viewing the exact values and for debugging a bot.
    - When displaying an arena bigger than the window showing the battle, the window is now zooming into the battle
      arena automatically so that the visual field fits into the window.

#### 🪲 Bug Fixes

- GUI:
    - When changing the game type for a battle, the arena did not change visually to accommodate to a new size of the
      battle arena.
- Server:
    - [#66]: The server is not accepting the full range of ports.

## 📦 0.19.1 - Maintenance - 26-Feb-2023

#### 🚀 Improvements

- GUI:
    - Console windows for bots and the server now supports 3-bit and 4-bit [ANSI colors][ANSI escape code] (foreground
      and background) and simple text formatting.
    - Added `bot died` info to the bot console.
    - Direct3D and OpenGL acceleration is now disabled under Windows. You can add those yourself when you start up
      the GUI using the `java` command. Read more about it
      [here](https://docs.oracle.com/javase/7/docs/technotes/guides/2d/flags.html).

#### 🪲 Bug Fixes

- Server:
    - [#60]: The round-ended event was not sent, in the round when the game ended.
- GUI:
    - Joined Bots list was not updated (removing bots) when the game is aborted.
    - The properties `sun.java2d.d3d`, `sun.java2d.noddraw`, and `sun.java2d.opengl` is now omitted under macOS.
    - Fixed label colors for fields showing country codes (with flags).
    - Sometimes flags were "empty" when clicking on a joined bot.
- Bot API for .Net:
    - Issue where the `Game Types` field was overwritten by `Country Codes` (could be seen on the UI).

## 📦 0.19.0 - Added bot console windows - 28-Jan-2023

#### 🚀 Improvements

- GUI:
    - A side panel has been added to the right side of the battle view with buttons for each participant bot. When
      clicking one of these buttons, a bot console window is opened that prints out the standard output (stdout) and
      standard error (stderr) from the bot.
    - Added 'OK', 'Clear', and 'Copy to clipboard' buttons to the server log window.
    - Renamed buttons named "Dismiss", used for closing dialogs, to "OK".
- Bot API:
    - When a bot is booted, its standard output (stdout) and standard error (stderr) streams are redirected to the bot
      intent sent to the server, which forwards the data to the observers, making it possible to show stdout and stderr
      in the bot console windows.
    - [#46]: The `RoundEndedEvent` now contains a `results` field containing the accumulated results by the end of a
      round.
- Schema:
    - [#46]: The `round-ended-event` has been split up into `round-ended-event-for-bot` that provides only results for a
      bot,
      and `round-ended-event-for-observer` that provides the results for all bots for observers.

#### 🪲 Bug Fixes

- Bot API:
    - `setAdjustRadarForGunTurn()` was made compatible with orig. Robocode.
    - Fixed issues with moving and turning, which could override the set target speed and turn rates, when these had
      been set explicitly on the API.

## 📦 0.18.0 - Improvements to the Bot APIs - 18-Dec-2022

#### 🪲 Bug Fixes

- Bot API:
    - [#52]: The Bot API used comma-separated strings for `authors`, `countryCodes`, and `gameTypes` when parsing
      the `BotInfo` schema even though the [BotInfo/BotHandshake] uses string arrays. This was fixed to keep Bot APIs
      consistent with the schemas.
    - [#53]: Major bug where each bot received the bullet states of _all_ bullets on the battle arena, including bullets
      fired by other bots, and not just the bullets fired by the bot itself.
    - ~~Fixed issues with moving and turning, which could override the set target speed and turn rates, when these had
      been set explicitly on the API.~~
    - Reading the turn rates and target speed for the current turn did not reflect if the turn rate and/or target speed
      had been set for the current turn.
- Bot API for .Net:
    - Setting the max speed and max turn rates for the body, gun, and radar did not work.
- GUI app:
    - Fixed rendering issues on Windows (and Linux?) when using accelerated hardware, by setting these Java properties
    - as defaults:
        - `sun.java2d.d3d=false` (turn off use of Direct3D)
        - `sun.java2d.noddraw=true` (no use of Direct Draw)
        - `sun.java2d.opengl=true` (turn on OpenGL)

#### 🚀 Improvements

- Bot API:
    - `addCondition()` and `removeCondition()` now returns a boolean value instead of void.
    - Condition can take an optional lambda expression as an input parameter as an alternative to overriding the test()
      method.
    - Added more test units, which did show bugs within the Bot API for both Java and .Net.
    - The event priority order was reversed to match the order used with the original Robocode.

## 📦 0.17.4 - Maintenance - 16-Oct-2022

#### 🚀 Improvements

- Server:
    - Added `--tps` option to the server for setting the initial Turns Per Second (TPS).
    - Fire assistant is now only activated, when both the radar and gun are pointing in the same direction for two turns
      in a row (like original Robocode).
- GUI App:
    - Switched the order of the Game Type dropdown and Setup Rules button.
    - The positioning of the battle view is now controlled by dragging the mouse, instead of clicking.
    - Now sends the current tps to the server when changing game type.
    - Added `Help` menu item under the Help menu, which opens browser to the documentation of the GUI application.
- Release
    - All Java artifacts are now sent to Maven Central, i.e. Bot API, GUI Application, Server, and Booter.
    - New assets are now added to releases: Server and Booter
    - Added build scripts to automated creating (draft) releases using GitHub REST API.
    - Improved layout for release notes.
    - Optimized ProGuard rules for compressing the Booter and Server jar archives even more, making the jar archive for
      the GUI smaller as well.

#### 🪲 Bug Fixes

- Bot API and GUI App: Fixed various concurrency issues.

## 📦 0.17.3 - Maintenance - 02-Oct-2022

#### ⚡ Changes

- [#43]: Possibility to identify bot from Process to Tick:
    - Went back to boot process `pid` instead of using the `boot id`.

#### 🚀 Improvements

- Sample bots: Improved the Fire sample bot by removing unnecessary code.

#### 🪲 Bug Fixes

- Server:
    - The fire assistant was not always activated.
    - [#45]: Server is kidnapping CPU cycles
        - Game is now aborted, when the last bot participating in a battle is leaving (disconnecting).
        - Timer used for turn timeout was not stopped, when a battle had ended/aborted.
        - Freeing heap memory used for storing game state when game is ended/aborted.

## 📦 0.17.2 - Added sounds - 20-Sep-2022

#### 🚀 Improvements

- GUI/Sounds: [#4]: Fire and Explosion Sounds:
    - Added feature to play sounds to the GUI application.
    - Added Sound Options to configure sounds.
    - Note that sound files are distributed independently besides the gui application from the [sounds releases].
- GUI: Moved the ~~Dismiss~~OK button on the Bot Root Directories configuration down under the Add and Remove buttons,
  and adjusted the size of the dialog.

#### 🪲 Bug Fixes

- GUI: When the Bot Directories on the Select Bots for Battle window is updated, all selections are now being cleared.

## 📦 0.17.1 - Identifying a bot from Boot-up to Ticks - 15-Sep-2022

#### 🚀 Improvements

- [#43]: Possibility to identify bot from Process to Tick:
    - Added `sessionId` and `bootId` to these schemas: `bot-handshake`, `bot-state-with-id`, and `participants`

#### 🪲 Bug Fixes

- Bot API:
    - The `onWonRound(WonRoundEvent)` was not triggered as soon as the round has ended.
    - The blocking turn methods for turning the body, gun, and radar invoked `go()` twice internally making the turning
      turn in "step" and take the double amount of time.
    - Some events already handled were not removed from the event queue.

## 📦 0.17.0 - Introduction of process id - 06-Sep-2022

The _boot id_ concept introduced in release 0.16.0 has been rolled back and the _pid_ is used with the Booter again.
However, a new concept is introduced to replace the _boot id_, which is the _process id_.

When a client (bot, controller, observer) is connecting to a server, the server will generate a unique session id and
send to the client via the `server-handshake`. The session id is used to uniquely identify the running instance of a
client, and the client _must_ send back the session id when sending its handshake to the server, e.g. a `bot-handshake`.

The _session id_ is replacing the _boot id_ as the boot id is only available with bots being booted, and which might
only be unique locally, but across multiple systems. With the _session id_, all clients have a single and unique id.

#### 🚀 Improvements

- GUI:
    - Improved sorting of the bot directories list to be case-insensitive.

#### 🪲 Bug Fixes

- Server:
    - The `server-handshake` was missing the name and version.

## 📦 0.16.0 - Introduction of boot id - 31-Aug-2022

#### 🪲 Bug Fixes

- Bot API:
    - Fixed `waitFor(Condition)` so it executes before checking the condition the first time.
- Server
    - Fixed major bug where the firepower was not limited at the server side.
    - Adjusted gun to fire at gun direction for a new turn.
- GUI:
    - Issue with reading huge bot list from the booter when reading from stdin.

## 📦 0.15.0 - Added fire assistance - 17-Aug-2022

#### 🚀 Improvements

Fire assistance:

- Added fire assistance known from the original Robocode game. Fire assistance is useful for bots with limited
  aiming capabilities as it will help the bot by firing directly at a scanned bot when the gun is fired, which is a
  very simple aiming strategy.
- When fire assistance is enabled the gun will fire towards the center of the scanned bot when all these conditions
  are met:
    - The gun is fired (`setFire` and `fire`)
    - The radar is scanning a bot _when_ firing the gun (`onScannedBot`, `setRescan`, `rescan`)
    - The gun and radar are pointing in the exact the same direction. You can call `setAdjustRadarForGunTurn(false)` to
      align the gun and radar and make sure not to turn the radar beside the gun.
- When calling `setAdjustRadarForGunTurn(true)` then fire assistance will automatically be disabled, and when calling
  `setAdjustRadarForGunTurn(false)` then fire assistance will automatically be disabled.
- Added new `setFireAssist(enable)` to enable and disable the fire assistance explicitly.

GUI:

- Updated various hover help texts for the dialog used for starting battles.

Bot info:

- The `gamesTypes` field is no longer required with the JSON config file of a bot. When it omitted, the bot will be able
  to participate in _all_ game types. When defined, the bot will only be able to participate in battles with the game
  type(s) defined within this field.
- The `gameTypes` field has been removed from the sample bots, as all sample bots can participate in any game type.
  At least for now.

#### 🪲 Bug Fixes

- GUI & Booter:
    - Fixed major bug as the GUI and booter did not filter out bots based on their selected game types.
    - Fixed issue with parsing JSON bot info file for the optional fields `description`, `countryCodes`, `homepage`,
      causing an issue with loading a bot, when these fields were omitted.
    - Fixed issue with parsing json content within the JSON bot info due to text encoding.
- Bot API:
    - Corrected the description of the `onScannedBot()` event handler.
- Server:
    - TPS: When TPS was set to 0 and the battle was restarted, the battle ran in max TPS.

## 📦 0.14.3 - Fixed setting adjustment turns - 07-Aug-2022

#### 🪲 Bug Fixes

- GUI:
    - NullPointerException when running robocode-tankroyale-gui-0.14.2.jar ([#38])
- Server:
    - `AdjustRadarForBodyTurn` had no effect on the server side.
    - `updateBotTurnRatesAndDirections` did not work properly with adjustments for body and gun turn when
      using `setAdjustGunForBodyTurn`, `setAdjustRadarForGunTurn`, and `setAdjustRadarForBodyTurn`.
- Sample bots
    - Updated Corners to start at random corner when a new battle is started.

## 📦 0.14.2 - Added Velocity Bot - 29-Jul-2022

#### 🚀 Improvements

- Bot API:
    - The run() method is now forced to stop/abort (in case the run method enters and infinite loop).
- Server:
    - Bots are not "sliding" along walls anymore when hitting those.
- Sample bots
    - Added _VelocityBot_ that demonstrates use of turn rates.

#### 🪲 Bug Fixes

- Bot API:
    - Setting the turn rates with the `Bot` class did not work properly (bot, gun, and radar did not turn at all).
- Server:
    - Fixed calculation of 1st, 2nd, and 3rd places with the end results.
    - Fixed issue with restarting a game that has ended.
    - Removal of NullPointerExceptions occurring with max TPS.
- GUI:
    - TPS:
        - Loop could occur when typing in the TPS, where TPS would continuously change to different values.
        - Setting the TPS to max could be reset to default TPS when restarting the battle or GUI.
    - GUI client was registered multiple times with the server.

## 📦 0.14.1 - Added BotInfo builder - 14-Jul-2022

#### 🚀 Improvements

- Bot API:
    - BotInfo:
        - A builder has been provided for creating `BotInfo` instances.
        - Size constraints have been added for the individual `BotInfo` fields/methods.
        - Various bugfixes for BotInfo.
    - GameTypes:
        - Added missing game type for "classic" game + updated documentation.

## 📦 0.14.0 - Adjustments for bot events - 03-Jul-2022

#### Changes

- Bot API:
    - Adjusted the bot events to make it easier to make a bridge between legacy Robocode bots and Tank Royale
      later ([#12]).
    - Introduced `BotDeathEvent` and `HitByBulletEvent`.
    - Made priority values for`DefaultEventPriority` public, and changed event priority order to match the original
      Robocode game.
    - Bot event priorities can now be read and changed.
- GUI:
    - The Pause/Resume and Stop button are now disabled when the battle is stopped.
- Schema:
    - Replaced `$type` with `type` to make it possible to use more code generators ([#31]).

## 📦 0.13.4 - GUI improvements + bugfix - 06-Jun-2022

#### 🪲 Bug Fixes

- Bot API for Java:
    - Major bugfix with `getTurnRemaining()` ([#28]), which returned the wrong value. This could be seen with the sample
      bot, Crazy, which did not turn correctly.

#### Changes

- GUI:
    - **Del Key**: It is now possible to use the Del key to remove a selected bot item on the Booted Bots (to unboot),
      Joined Bots, and Selected Bot lists when selecting bots for a new battle.
    - **Unboot All**: An `← Unboot All` button has been added right below the `← Unboot` button.
    - **TPS**:
        - The last used TPS (Turns Per Second) is now restored when starting up the GUI again.
        - Added a "Default TPS" button to reset the TPS to the default setting (30 TPS).
    - **Tool tips**: Added tool tip texts on the Control panel.

## 📦 0.13.3 - Stabilization of Bot APIs - 01-Jun-2022

#### 🪲 Bug Fixes

- Bot API:
    - Fix for running bots under macOS/bash when bot directory contains whitespaces ([#20]).
    - New fix for issue [#17] (Blocking bot functions do not
      stop bot after finishing)
    - Fix for `setForward(POSITIVE_INFINITE)` which moved the bot slowly forward with no
      acceleration ([#26]).
    - Fixed issue where the event queue was not disabled if `run()` method threw an exception, causing the event queue
      to reach its max limit of unprocessed 256 events.
    - Fixed issue with events being handled 1 turn later than they
      happened ([#8])
- Bot API for Java:
    - Fixed: `IllegalArgumentException: -Infinity is not a valid double value as per JSON specification`
- Server
    - Fixed various issues with invoking SkippedTurns ([#8])
- GUI:
    - When stopping a battle and starting a new one, the Pause/Resume and Stop buttons were disabled.

## 📦 0.13.2 - Fixing issue #23 - 19-May-2022

#### 🪲 Bug Fixes

- Bot API for .Net:
    - Setting Bot.TargetSpeed did not set the distance to travel.
    - Fixed issue with turning the body, gun, and radar as first and only thing ([#22], [#23]).
    - Fixed issue with event queue reaching max after bot has terminated execution ([#23]).
- Bot APIs:
    - Added missing documentation about using positive and negative infinity values when moving and turning.

## 📦 0.13.1 - Fixing event queue + country codes - 18-May-2022

#### 🪲 Bug Fixes

- Bot APIs:
    - Fixed issue with rescanning and interrupting current event handler. Redesigned the event queue.
    - Fixed issue with dangling threads not been stopped (interrupted) correctly.
- Bot API for .Net:
    - Fixed issue with country codes (on macOS) which also caused boot up problems for .Net based bots running under
      macOS ([#20]).
    - Fixed issue with bots stopping doing actions when battle is restarted. E.g. the Corners sample bot was affected by
      this issue.

#### Changes

- Bot API:
    - Order of priorities was changed, so higher priority values gives higher priority.
- Sample bots:
    - Optimized TrackFire after fixing rescanning issue.

## 📦 0.13.0 - Bot API for .Net 6 - 03-May-2022

#### Changes

- Bot API:
    - Upgraded the .Net version of the bot API for .Net 6.0 as .Net 5.0 is soon EOL.
    - The id was removed from `BotResults`, and `GameEndedEvent` will only return a single `BotResult` containing
      the battle results for the bot (instead of a list containing results from all bots).
    - Added setting and getting 'adjusting radar for body turn'.
    - The `scan()` and `setScan()` methods were renamed to `rescan()` and `setRescan()`.
    - Added `setInterruptible(boolean interruptible)` / `Interruptable = [bool]` to allow restarting an event handler
      while it is processing an earlier event.
- GUI:
    - A tooltip text has been added to the 'Start button' that shows the minimum or maximum number of participants
      required for starting the battle.
- Protocol:
    - Removal of the `speed` field of the `bullet-state` as the speed can be calculated as: `20 - 3 x power`.
      Hence, there is no need to transfer this information over the network.
    - Moved id from `bot-results-for-bot` to `bot-results-for-observer`.
    - The `scan` field on `bot-intent` was renamed to `rescan`.

#### 🪲 Bug Fixes

- Bot API:
    - Blocking bot functions do not stop bot after finishing ([#17]).
    - Fixed issue where event queue would overflow with unhandled events when a Bot´s `run()` method has ended.
- GUI:
    - The 'Start game' button is now disabled when the minimum or maximum number of participants is not met.

## 📦 0.12.0 - Single stepping battle - 17-Apr-2022

#### Changes

- GUI:
    - Added 'Next turn' button beside the pause button in with the control panel to useful for single-stepping a
      battle, e.g. when debugging your bot.
    - Improvements to the battle dialog for selecting game type and bots for a new battle.
        - Added button for setting up rules.
        - Added tooltip texts.
- Protocol:
    - Removal of rgb-value type from the protocol of Bot APIs.
- Bot API:
    - The `Color.fromRgb()` has been replaced by `Color.fromString()`.

#### 🪲 Bug Fixes

- Bot API:
    - Make sure the bot terminates (system exit) upon a connection error to prevent dangling bot processes, which
      is usually occurring when terminating the UI, which closes the bot connections.
- GUI:
    - When dragging the battle arena, the graphics were not updated while dragging.

## 📦 0.11.2 - Fix restart issue - 12-Apr-2022

#### 🪲 Bug Fixes

- Battle does not restart ([#10]).
- Bot API did not stop thread when GameAbortedEvent occurred (when restarting).
- When restarting, a two or more games could be started on the server.

## 📦 0.11.1 - Patch for the GUI - 07-Apr-2022

#### 🪲 Bug Fixes

- ConcurrentModificationException could occur for `BotSelectionPanel.updateJoinedBots()`. Could not create a new battle.
- Fixed issue with starting a new battle from the menu with Battle → 'Start Battle' a second time.

#### Changes

- "Restart server" has been renamed into "Reboot Server", and the server and battle is fully stopped, and bots are
  disconnected. Confirmation dialog for rebooting now differ between the reboot is a user action or due to a changed
  server setting.
- Control panel (Pause/Resume, Stop, Restart, TPS) is now always shown when first battle has been started. Various
  improvements were done to the control panel.
- A busy cursor is now (automatically) shown when an operation takes some time to perform.

## 📦 0.11.0 - Initial position feature - 02-Apr-2022

#### 🪲 Bug Fixes

- Fixes for building Java artifacts to deploy to Maven artifactory.
- Bot API:
    - Replaced the environment variable BOT_URL (deprecated) with BOT_HOMEPAGE.
- Bot API for .Net:
    - Added missing public Bot(BotInfo, Uri, string serverSecret) constructor.

#### Changes

- Implemented initial position feature:
    - Add an `initialPosition` field in the JSON file for your bot with a value like `50,50,90` to request a starting
      coordinate at (50,50) with the bot heading toward 90°.
    - A `--enable-initial-position` (or the short version `-I`) must be set to enable the initial positions feature on
      the server. If initial position is not enabled, the bot will start at a random position.
    - Initial positions can be set from the menu with Config → Debug Options → Enable initial start position.
    - The Target.json file of the Target sample has been updated with an `initialPosition` to demonstrate this feature.
- Updated the SpinBot sample bot for C# to demonstrate the use of `BotInfo.FromConfiguration(IConfiguration)`.
- The config file named `misc.properties` has been renamed into `config.properties` and the `server-url` setting was
  moved to the `server.properties` file.
- When the server settings are changed on the GUI, the user will be asked if the server should be rebooted to let the
  changes take effect.

## 📦 0.10.0 - Bot API improvements - 24-Mar-2022

#### 🪲 Bug Fixes

- Fixed MyFirstBot.java (sample bot) not running.
- Various bug fixes were found in the Bot APIs, and missing get/set methods were added.
- Selected bots were not removed from the New Battle dialog when bots are disconnecting.
- Booter did not transfer environment variables to bot processes from GUI.

#### Changes

- Moved documentation from robocode.dev to [GitHub Pages].
- Changed the default server port from 80 to 7654 to avoid the use of `sudo` before `java` command (ports above 1023
  does not need `sudo`)
- Bot APIs: Moved constants to a Constants class.
- Bot APIs: Introduced a Color class for representing colors.
- Bot API for .Net: Some Set/Get methods were refactored into properties for e.g. speed, turn rates, and colors.
- Bot API for .Net: Lots of optimizations were made.

#### 🚀 Improvements

- Bot handshake has been extended to include server secret with the bot-handshake and the BaseBot class has been
  extended for setting this as input parameter in the constructor.
- Server secret has been split into *controller/observer secrets* and *bot secrets*
    - It is now possible to supply multiple server secrets
- Client is disconnected when sending a wrong secret to the server.
    - Bot API now writes out status-code and the reason for disconnecting when it is due to a wrong secret.

## 📦 0.9.12 - 23-Jan-2022

- First alpha version was released! 🚀😀

[#4]: https://github.com/robocode-dev/tank-royale/issues/4

[#8]: https://github.com/robocode-dev/tank-royale/discussions/8

[#12]: https://github.com/robocode-dev/tank-royale/issues/12

[#17]: https://github.com/robocode-dev/tank-royale/discussions/17

[#20]: https://github.com/robocode-dev/tank-royale/discussions/20

[#22]: https://github.com/robocode-dev/tank-royale/issues/22

[#23]: https://github.com/robocode-dev/tank-royale/issues/23

[#26]: https://github.com/robocode-dev/tank-royale/discussions/26

[#28]: https://github.com/robocode-dev/tank-royale/issues/28

[#31]: https://github.com/robocode-dev/tank-royale/issues/31

[#38]: https://github.com/robocode-dev/tank-royale/issues/38

[#43]: https://github.com/robocode-dev/tank-royale/issues/43

[#45]: https://github.com/robocode-dev/tank-royale/issues/45

[#46]: https://github.com/robocode-dev/tank-royale/issues/46

[#52]: https://github.com/robocode-dev/tank-royale/discussions/52#discussioncomment-4332072

[#53]: https://github.com/robocode-dev/tank-royale/issues/53

[#60]: https://github.com/robocode-dev/tank-royale/issues/60

[#66]: https://github.com/robocode-dev/tank-royale/issues/66

[#69]: https://github.com/robocode-dev/tank-royale/issues/69

[BotInfo/BotHandshake]: https://github.com/robocode-dev/tank-royale/blob/master/schema/schemas/bot-handshake.yaml

[BotInfo.FromConfiguration(IConfiguration)]: https://robocode-dev.github.io/tank-royale/api/dotnet/api/Robocode.TankRoyale.BotApi.BotInfo.html#Robocode_TankRoyale_BotApi_BotInfo_FromConfiguration_Microsoft_Extensions_Configuration_IConfiguration_

[sounds releases]: https://github.com/robocode-dev/sounds/releases

[GitHub Pages]: https://robocode-dev.github.io/tank-royale/

[ANSI escape code]: https://en.wikipedia.org/w/index.php?title=ANSI_escape_code<|MERGE_RESOLUTION|>--- conflicted
+++ resolved
@@ -1,6 +1,5 @@
 # Versions
 
-<<<<<<< HEAD
 ## 📦 0.20.0 - Added bot teams
 
 #### 🚀 Improvements
@@ -21,10 +20,7 @@
     - The results window now aggregates scores for teams as well as bots, got a wider "Name" column, some column names
       were changed, and got tooltips on the value fields.
 
-## 📦 0.19.3 - In progress
-=======
 ## 📦 0.19.3 - Maintenance - 04-Aug-2023
->>>>>>> 7a775bbb
 
 #### 🚀 Improvements
 
@@ -606,8 +602,6 @@
 
 [#66]: https://github.com/robocode-dev/tank-royale/issues/66
 
-[#69]: https://github.com/robocode-dev/tank-royale/issues/69
-
 [BotInfo/BotHandshake]: https://github.com/robocode-dev/tank-royale/blob/master/schema/schemas/bot-handshake.yaml
 
 [BotInfo.FromConfiguration(IConfiguration)]: https://robocode-dev.github.io/tank-royale/api/dotnet/api/Robocode.TankRoyale.BotApi.BotInfo.html#Robocode_TankRoyale_BotApi_BotInfo_FromConfiguration_Microsoft_Extensions_Configuration_IConfiguration_
