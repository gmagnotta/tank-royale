# Versions

## In progress

#### Bugfixes

- Bot API:
    - Blocking bot functions do not stop bot after
      finishing ([#17](https://github.com/robocode-dev/tank-royale/issues/17)).
    - Fixed issue where event queue would overflow with unhandled events when a Bot´s `run()` method has ended.
<<<<<<< HEAD
- GUI: The 'Start game' button is now disabled when the minimum or maximum number of participants is not met.

#### Improvements

- GUI: A tooltip text has been added to the 'Start button' that shows the minimum or maximum number of participants
  required for starting the battle.

#### Changes

- Protocol: Removal of the `speed` field of the `bullet-state` as the speed can be calculated as: `20 - 3 x power`.
  Hence, there is no need to transfer this information over the network.
=======
- GUI:
    - The 'Start game' button is now disabled when the minimum or maximum number of participants is not met.
    - A tooltip text has been added to the 'Start button' that shows the minimum or maximum number of participants
      required for starting the battle.
>>>>>>> dd68667b

## 0.12.0 - Single stepping battle - 17-Apr-2022

#### Changes

- GUI:
    - Added 'Next turn' button beside the pause button in with the control panel to useful for single-stepping a
      battle, e.g. when debugging your bot.
    - Improvements to the battle dialog for selecting game type and bots for a new battle.
        - Added button for setting up rules.
        - Added tooltip texts.
- Protocol: Removal of rgb-value type from the protocol of Bot APIs.
- Bot API: The `Color.fromRgb()` has been replaced by `Color.fromString()`.

#### Bugfixes

- Bot API: Make sure the bot terminates (system exit) upon a connection error to prevent dangling bot processes, which
  is
  usually occurring when terminating the UI, which closes the bot connections.
- GUI: When dragging the battle arena, the graphics were not updated while dragging.

## 0.11.2 - Fix restart issue - 12-Apr-2022

#### Bugfixes

- Battle does not restart ([#10](https://github.com/robocode-dev/tank-royale/issues/10)).
- Bot API did not stop thread when GameAbortedEvent occurred (when restarting).
- When restarting, a two or more games could be started on the server.

## 0.11.1 - Patch for the GUI - 07-Apr-2022

#### Bugfixes

- ConcurrentModificationException could occur for `BotSelectionPanel.updateJoinedBots()`. Could not create a new battle.
- Fixed issue with starting a new battle from the menu with Battle → 'Start Battle' a second time.

#### Changes

- "Restart server" has been renamed into "Reboot Server", and the server and battle is fully stopped, and bots are
  disconnected. Confirmation dialog for rebooting now differ between the reboot is a user action or due to a changed
  server setting.
- Control panel (Pause/Resume, Stop, Restart, TPS) is now always shown when first battle has been started. Various
  improvements were done to the control panel.
- A busy cursor is now (automatically) shown when an operation takes some time to perform.

## 0.11.0 - Initial position feature - 02-Apr-2022

#### Bugfixes

- Fixes for building Java artifacts to deploy to Maven artifactory.
- Bot API: Replaced the environment variable BOT_URL (deprecated) with BOT_HOMEPAGE.
- Bot API for .Net: Added missing public Bot(BotInfo, Uri, string serverSecret) constructor.

#### Changes

- Implemented initial position feature:
    - Add an `initialPosition` field in the JSON file for your bot with a value like `50,50,90` to request a starting
      coordinate at (50,50) with the bot heading toward 90°.
    - A `--enable-initial-position` (or the short version `-I`) must be set to enable the initial positions feature on
      the server. If initial position is not enabled, the bot will start at a random position.
    - Initial positions can be set from the menu with Config → Debug Options → Enable initial start position.
    - The Target.json file of the Target sample has been updated with an `initialPosition` to demonstrate this feature.
- Updated the SpinBot sample bot for C# to demonstrate the use of `BotInfo.FromConfiguration(IConfiguration)`.
- The config file named `misc.properties` has been renamed into `config.properties` and the `server-url` setting was
  moved to the `server.properties` file.
- When the server settings are changed on the GUI, the user will be asked if the server should be rebooted to let the
  changes take effect.

## 0.10.0 - Bot API improvements - 24-Mar-2022

#### Bug fixes:

- Fixed MyFirstBot.java (sample bot) not running.
- Various bug fixes were found in the Bot APIs, and missing get/set methods were added.
- Selected bots were not removed from the New Battle dialog when bots are disconnecting.
- Booter did not transfer environment variables to bot processes from GUI.

#### Changes:

- Moved documentation from robocode.dev to [GitHub Pages](https://robocode-dev.github.io/tank-royale/)
- Changed the default server port from 80 to 7654 to avoid the use of `sudo` before `java` command (ports above 1023
  does not need `sudo`)
- Bot APIs: Moved constants to a Constants class.
- Bot APIs: Introduced a Color class for representing colors.
- Bot API for .Net: Some Set/Get methods were refactored into properties for e.g. speed, turn rates, and colors.
- Bot API for .Net: Lots of optimizations were made.

#### Improvements:

- Bot handshake has been extended to include server secret with the bot-handshake and the BaseBot class has been
  extended for setting this as input parameter in the constructor.
- Server secret has been split into *controller/observer secrets* and *bot secrets*
    - It is now possible to supply multiple server secrets
- Client is disconnected when sending a wrong secret to the server.
    - Bot API now writes out status-code and the reason for disconnecting when it is due to a wrong secret.

## 0.9.12 - 23-Jan-2022

- First alpha version was released! :)

[BotInfo.FromConfiguration(IConfiguration)]: https://robocode-dev.github.io/tank-royale/api/dotnet/api/Robocode.TankRoyale.BotApi.BotInfo.html#Robocode_TankRoyale_BotApi_BotInfo_FromConfiguration_Microsoft_Extensions_Configuration_IConfiguration_<|MERGE_RESOLUTION|>--- conflicted
+++ resolved
@@ -8,7 +8,6 @@
     - Blocking bot functions do not stop bot after
       finishing ([#17](https://github.com/robocode-dev/tank-royale/issues/17)).
     - Fixed issue where event queue would overflow with unhandled events when a Bot´s `run()` method has ended.
-<<<<<<< HEAD
 - GUI: The 'Start game' button is now disabled when the minimum or maximum number of participants is not met.
 
 #### Improvements
@@ -20,12 +19,6 @@
 
 - Protocol: Removal of the `speed` field of the `bullet-state` as the speed can be calculated as: `20 - 3 x power`.
   Hence, there is no need to transfer this information over the network.
-=======
-- GUI:
-    - The 'Start game' button is now disabled when the minimum or maximum number of participants is not met.
-    - A tooltip text has been added to the 'Start button' that shows the minimum or maximum number of participants
-      required for starting the battle.
->>>>>>> dd68667b
 
 ## 0.12.0 - Single stepping battle - 17-Apr-2022
 
@@ -42,8 +35,7 @@
 
 #### Bugfixes
 
-- Bot API: Make sure the bot terminates (system exit) upon a connection error to prevent dangling bot processes, which
-  is
+- Bot API: Make sure the bot terminates (system exit) upon a connection error to prevent dangling bot processes, which is
   usually occurring when terminating the UI, which closes the bot connections.
 - GUI: When dragging the battle arena, the graphics were not updated while dragging.
 
