--- conflicted
+++ resolved
@@ -1,21 +1,23 @@
-<<<<<<< HEAD
 ## 📦 0.23.0
-=======
-## 📦 0.22.2 - Fixing issues with Bot Console - 29-Mar-2023
-
-#### 🚀 Improvements
-
-- GUI:
-    - Console windows: Added support for 8-bit and 24-bit ANSI colors.
->>>>>>> 17601ed1
-
-#### 🪲 Bug Fixes
-
-- Bot API:
-    - Entire lines output to `System.out` and `System.err` were sometimes missing in the bot console.
+
+#### 🚀 Improvements
+
+- Bot API:
     - Extended the GameStartedEvent with the InitialPosition property containing the starting position and shard
       direction of the body, gun, and radar.
     - Renamed the Angle property of InitialPosition to Direction.
+
+## 📦 0.22.2 - Fixing issues with Bot Console - 29-Mar-2023
+
+#### 🚀 Improvements
+
+- GUI:
+    - Console windows: Added support for 8-bit and 24-bit ANSI colors.
+
+#### 🪲 Bug Fixes
+
+- Bot API:
+    - Entire lines output to `System.out` and `System.err` were sometimes missing in the bot console.
 - GUI:
     - Bot Console: Turn numbers was sometimes written in the middle of the output, and newlines could occur in the wrong
       places.
