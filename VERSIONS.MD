--- conflicted
+++ resolved
@@ -25,14 +25,10 @@
 - Bot API:
     - The id was removed from `BotResults`, and `GameEndedEvent` will only return a single `BotResult` containing
       the battle results for the bot (instead of a list containing results from all bots).
-<<<<<<< HEAD
-    - Added setting and getting `setAdjustRadarForBodyTurn(boolean adjust)`.
+    - Added setting and getting 'adjusting radar for body turn'.
+    - The `scan()` and `setScan()` methods were renamed to `rescan()` and `setRescan()`.
     - Added `setInterruptible(boolean interruptible)` / `Interruptable = [bool]` to allow restarting an event handler
       while it is processing an earlier event.
-=======
-    - Added setting and getting 'adjusting radar for body turn'.
-    - The `scan()` and `setScan()` methods were renamed to `rescan()` and `setRescan()`.
->>>>>>> dc9bea5a
 
 ## 0.12.0 - Single stepping battle - 17-Apr-2022
 
