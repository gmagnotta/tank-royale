--- conflicted
+++ resolved
@@ -1,8 +1,4 @@
-<<<<<<< HEAD
-val version = "0.11.1"
-=======
-val version = "0.11.2"
->>>>>>> 10a2d860
+val version = "0.11.0"
 
 // Schema Generator
 include("schema:java")
